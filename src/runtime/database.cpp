/*
 * Copyright 2019 SiFive, Inc.
 *
 * Licensed under the Apache License, Version 2.0 (the "License");
 * you may not use this file except in compliance with the License.
 * You should have received a copy of LICENSE.Apache2 along with
 * this software. If not, you may obtain a copy at
 *
 *    https://www.apache.org/licenses/LICENSE-2.0
 *
 * Unless required by applicable law or agreed to in writing, software
 * distributed under the License is distributed on an "AS IS" BASIS,
 * WITHOUT WARRANTIES OR CONDITIONS OF ANY KIND, either express or implied.
 * See the License for the specific language governing permissions and
 * limitations under the License.
 */

// Open Group Base Specifications Issue 7
#define _XOPEN_SOURCE 700
#define _POSIX_C_SOURCE 200809L

#include "database.h"

#include <fcntl.h>
#include <sqlite3.h>
#include <string.h>
#include <time.h>
#include <unistd.h>

#include <iostream>
#include <set>
#include <sstream>
#include <unordered_map>
#include <unordered_set>

#include "status.h"
#include "wcl/iterator.h"

// Increment every time the database schema changes
#define SCHEMA_VERSION "6"

#define VISIBLE 0
#define INPUT 1
#define OUTPUT 2
#define INDEXES 3

struct Database::detail {
  bool debugdb;
  sqlite3 *db;
  sqlite3_stmt *get_entropy;
  sqlite3_stmt *set_entropy;
  sqlite3_stmt *add_run;
  sqlite3_stmt *begin_txn;
  sqlite3_stmt *commit_txn;
  sqlite3_stmt *predict_job;
  sqlite3_stmt *stats_job;
  sqlite3_stmt *insert_job;
  sqlite3_stmt *insert_tree;
  sqlite3_stmt *insert_log;
  sqlite3_stmt *wipe_file;
  sqlite3_stmt *insert_file;
  sqlite3_stmt *update_file;
  sqlite3_stmt *get_log;
  sqlite3_stmt *replay_log;
  sqlite3_stmt *get_tree;
  sqlite3_stmt *add_stats;
  sqlite3_stmt *link_stats;
  sqlite3_stmt *detect_overlap;
  sqlite3_stmt *delete_overlap;
  sqlite3_stmt *find_prior;
  sqlite3_stmt *update_prior;
  sqlite3_stmt *delete_prior;
  sqlite3_stmt *find_job;
  sqlite3_stmt *find_owner;
  sqlite3_stmt *find_last_exe;
  sqlite3_stmt *find_last_use;
  sqlite3_stmt *find_failed;
  sqlite3_stmt *find_label;
  sqlite3_stmt *find_tag;
  sqlite3_stmt *find_canceled;
  sqlite3_stmt *fetch_hash;
  sqlite3_stmt *delete_jobs;
  sqlite3_stmt *delete_dups;
  sqlite3_stmt *delete_stats;
  sqlite3_stmt *revtop_order;
  sqlite3_stmt *setcrit_path;
  sqlite3_stmt *tag_job;
  sqlite3_stmt *get_tags;
  sqlite3_stmt *get_all_tags;
  sqlite3_stmt *get_edges;
  sqlite3_stmt *get_file_dependency;
  sqlite3_stmt *get_output_files;
  sqlite3_stmt *remove_output_files;
  sqlite3_stmt *remove_all_jobs;
  sqlite3_stmt *get_unhashed_file_paths;
  sqlite3_stmt *insert_unhashed_file;
  sqlite3_stmt *get_interleaved_output;

  long run_id;
  detail(bool debugdb_)
      : debugdb(debugdb_),
        db(0),
        get_entropy(0),
        set_entropy(0),
        add_run(0),
        begin_txn(0),
        commit_txn(0),
        predict_job(0),
        stats_job(0),
        insert_job(0),
        insert_tree(0),
        insert_log(0),
        wipe_file(0),
        insert_file(0),
        update_file(0),
        get_log(0),
        replay_log(0),
        get_tree(0),
        add_stats(0),
        link_stats(0),
        detect_overlap(0),
        delete_overlap(0),
        find_prior(0),
        update_prior(0),
        delete_prior(0),
        find_job(0),
        find_owner(0),
        find_last_exe(0),
        find_last_use(0),
        find_failed(0),
        find_label(0),
        find_tag(0),
        find_canceled(0),
        fetch_hash(0),
        delete_jobs(0),
        delete_dups(0),
        delete_stats(0),
        revtop_order(0),
        setcrit_path(0),
        tag_job(0),
        get_tags(0),
        get_all_tags(0),
        get_edges(0),
        get_file_dependency(0),
        get_interleaved_output(0) {}
};

static void close_db(Database::detail *imp) {
  if (imp->db) {
    int ret = sqlite3_close(imp->db);
    if (ret != SQLITE_OK) {
      std::cerr << "Could not close wake.db: " << sqlite3_errmsg(imp->db) << std::endl;
      return;
    }
  }
  imp->db = 0;
}

Database::Database(bool debugdb) : imp(new detail(debugdb)) {}
Database::~Database() { close(); }

static int schema_cb(void *data, int columns, char **values, char **labels) {
  // values[0] = 0 if a fresh DB
  // values[1] = schema version

  // Returning non-zero causes SQLITE_ABORT
  if (columns != 2) return -1;

  // New DB? Ok to use it
  if (!strcmp(values[0], "0")) return 0;

  // No version set? This must be a pre-0.19 database.
  if (!values[1]) return -1;

  // Matching version? Ok to use it
  if (!strcmp(values[1], SCHEMA_VERSION)) return 0;

  // Versions do not match
  return -1;
}

std::string Database::open(bool wait, bool memory, bool tty) {
  if (imp->db) return "";
  // Increment the SCHEMA_VERSION every time the below string changes.
  const char *schema_sql =
      "pragma auto_vacuum=incremental;"
      "pragma journal_mode=wal;"
      "pragma synchronous=0;"
      "pragma locking_mode=exclusive;"
      "pragma foreign_keys=on;"
      "create table if not exists entropy("
      "  row_id integer primary key autoincrement,"
      "  seed   integer not null);"
      "update entropy set seed=0 where 0;"  // "write" to acquire exclusive lock
      "create table if not exists schema("
      "  version integer primary key);"
      "create table if not exists runs("
      "  run_id  integer primary key autoincrement,"
      "  time    integer not null,"
      "  cmdline text    not null);"
      "create table if not exists files("
      "  file_id  integer primary key,"
      "  path     text    not null,"
      "  hash     text    not null,"
      "  modified integer not null);"
      "create unique index if not exists filenames on files(path);"
      "create table if not exists stats("
      "  stat_id    integer primary key autoincrement,"
      "  hashcode   integer not null,"  // on collision, prefer largest stat_id (ie: newest)
      "  status     integer not null,"
      "  runtime    real    not null,"
      "  cputime    real    not null,"
      "  membytes   integer not null,"
      "  ibytes     integer not null,"
      "  obytes     integer not null,"
      "  pathtime   real);"
      "create index if not exists stathash on stats(hashcode);"
      "create table if not exists jobs("
      "  job_id      integer primary key autoincrement,"
      "  run_id      integer not null references runs(run_id),"
      "  use_id      integer not null references runs(run_id),"
      "  label       text    not null,"
      "  directory   text    not null,"
      "  commandline blob    not null,"
      "  environment blob    not null,"
      "  stdin       text    not null,"  // might point outside the workspace
      "  signature   integer not null,"  // hash(FnInputs, FnOutputs, Resources, Keep)
      "  stack       blob    not null,"
      "  stat_id     integer references stats(stat_id),"  // null if unmerged
      "  starttime   integer not null default 0,"
      "  endtime     integer not null default 0,"
      "  keep        integer not null default 0,"
      "  stale       integer not null default 0,"   // 0=false, 1=true
      "  is_atty     integer not null default 0);"  // 0=false, 1=true
      "create index if not exists job on jobs(directory, commandline, environment, stdin, "
      "signature, keep, job_id, stat_id);"
      "create index if not exists jobstats on jobs(stat_id);"
      "create table if not exists filetree("
      "  tree_id  integer primary key autoincrement,"
      "  access   integer not null,"  // 0=visible, 1=input, 2=output
      "  job_id   integer not null references jobs(job_id) on delete cascade,"
      "  file_id  integer not null references files(file_id),"
      "  unique(job_id, access, file_id) on conflict ignore);"
      "create index if not exists filesearch on filetree(file_id, access, job_id);"
      "create table if not exists log("
      "  log_id     integer primary key autoincrement,"
      "  job_id     integer not null references jobs(job_id) on delete cascade,"
      "  descriptor integer not null,"  // 1=stdout, 2=stderr"
      "  seconds    real    not null,"  // seconds after job start
      "  output     text    not null);"
      "create index if not exists logorder on log(job_id, descriptor, log_id);"
      "create table if not exists tags("
      "  job_id  integer not null references jobs(job_id) on delete cascade,"
      "  uri     text,"
      "  content text,"
      "  unique(job_id, uri) on conflict replace);"
      "create table if not exists unhashed_files("
      "  unhashed_file_id integer primary key autoincrement,"
      "  job_id integer not null references jobs(job_id) on delete cascade,"
      "  path             text not null);"
      "create index if not exists unhashed_outputs on unhashed_files(job_id);";

  bool waiting = false;
  int ret;

  while (true) {
    ret = sqlite3_open_v2(memory ? ":memory:" : "wake.db", &imp->db, SQLITE_OPEN_READWRITE, 0);
    if (ret != SQLITE_OK) {
      if (!imp->db) return "sqlite3_open: out of memory";
      std::string out = sqlite3_errmsg(imp->db);
      close_db(imp.get());
      return out;
    }

#if SQLITE_VERSION_NUMBER >= 3007011
    if (sqlite3_db_readonly(imp->db, 0)) {
      return "read-only";
    }
#endif

    char *fail;
    ret = sqlite3_exec(imp->db, schema_sql, 0, 0, &fail);
    if (ret == SQLITE_OK) {
      if (waiting) {
        std::cerr << std::endl;
      }
      // Use an empty entropy table as a proxy for a new database (it gets filled automatically)
      const char *get_version =
          "select (select count(row_id) from entropy), (select max(version) from schema);";
      const char *set_version = "insert or ignore into schema(version) values(" SCHEMA_VERSION ");";
      ret = sqlite3_exec(imp->db, get_version, &schema_cb, 0, 0);
      if (ret == SQLITE_OK) {
        sqlite3_exec(imp->db, set_version, 0, 0, 0);
        break;
      } else {
        close_db(imp.get());
        return "produced by an incompatible version of wake; remove it.";
      }
    }

    // We must close the DB so that we don't hold it shared, preventing an eventual exclusive
    // winner.
    close_db(imp.get());

    std::string out = fail;
    sqlite3_free(fail);

    if (!wait || ret != SQLITE_BUSY) {
      if (waiting) {
        std::cerr << std::endl;
      }
      return out;
    } else {
      if (tty) {
        if (waiting) {
          std::cerr << ".";
        } else {
          waiting = true;
          std::cerr << "Database wake.db is busy; waiting .";
        }
      }
      sleep(1);
    }
  }

  // prepare statements
  const char *sql_get_entropy = "select seed from entropy order by row_id";
  const char *sql_set_entropy = "insert into entropy(seed) values(?)";
  const char *sql_add_run = "insert into runs(time, cmdline) values(?, ?)";
  const char *sql_begin_txn = "begin transaction";
  const char *sql_commit_txn = "commit transaction";
  const char *sql_predict_job =
      "select status, runtime, cputime, membytes, ibytes, obytes, pathtime"
      " from stats where hashcode=? order by stat_id desc limit 1";
  const char *sql_stats_job =
      "select status, runtime, cputime, membytes, ibytes, obytes, pathtime"
      " from stats where stat_id=?";
  const char *sql_insert_job =
      "insert into jobs(run_id, use_id, label, directory, commandline, environment, stdin, "
      "signature, stack, is_atty)"
      " values(?, ?1, ?, ?, ?, ?, ?, ?, ?, ?)";
  const char *sql_insert_tree =
      "insert into filetree(access, job_id, file_id)"
      " values(?, ?, (select file_id from files where path=?))";
  const char *sql_insert_log =
      "insert into log(job_id, descriptor, seconds, output)"
      " values(?, ?, ?, ?)";
  const char *sql_wipe_file =
      "update jobs set stale=1 where job_id in"
      " (select t.job_id from files f, filetree t"
      "  where f.path=? and f.hash<>? and t.file_id=f.file_id and t.access=1)";
  const char *sql_insert_file =
      "insert or ignore into files(hash, modified, path) values (?, ?, ?)";
  const char *sql_update_file = "update files set hash=?, modified=? where path=?";
  const char *sql_get_log =
      "select output from log where job_id=? and descriptor=? order by log_id";
  const char *sql_replay_log = "select descriptor, output from log where job_id=? order by log_id";
  const char *sql_get_tree =
      "select f.path, f.hash from filetree t, files f"
      " where t.job_id=? and t.access=? and f.file_id=t.file_id order by t.tree_id";
  const char *sql_add_stats =
      "insert into stats(hashcode, status, runtime, cputime, membytes, ibytes, obytes)"
      " values(?, ?, ?, ?, ?, ?, ?)";
  const char *sql_link_stats =
      "update jobs set stat_id=?, starttime=?, endtime=?, keep=? where job_id=?";
  const char *sql_detect_overlap =
      "select f.path from filetree t1, filetree t2, files f"
      " where t1.job_id=?1 and t1.access=2 and t2.file_id=t1.file_id and t2.access=2 and "
      "t2.job_id<>?1 and f.file_id=t1.file_id";
  const char *sql_delete_overlap =
      "delete from jobs where use_id<>? and job_id in "
      "(select t2.job_id from filetree t1, filetree t2"
      "  where t1.job_id=?2 and t1.access=2 and t2.file_id=t1.file_id and t2.access=2 and "
      "t2.job_id<>?2)";
  const char *sql_find_prior =
      "select job_id, stat_id from jobs where "
      "directory=? and commandline=? and environment=? and stdin=? and signature=? and is_atty=? "
      "and keep=1 and "
      "stale=0";
  const char *sql_update_prior = "update jobs set use_id=? where job_id=?";
  const char *sql_delete_prior =
      "delete from jobs where use_id<>?1 and job_id in"
      " (select j2.job_id from jobs j1, jobs j2"
      "  where j1.job_id=?2 and j1.directory=j2.directory and j1.commandline=j2.commandline"
      "  and j1.environment=j2.environment and j1.stdin=j2.stdin and j1.is_atty=j2.is_atty and "
      "j2.job_id<>?2)";
  const char *sql_find_job =
      "select j.job_id, j.label, j.directory, j.commandline, j.environment, j.stack, j.stdin, "
      "j.starttime, j.endtime, j.stale, r.time, r.cmdline, s.status, s.runtime, s.cputime, "
      "s.membytes, s.ibytes, s.obytes"
      " from  jobs j left join stats s on j.stat_id=s.stat_id join runs r on j.run_id=r.run_id"
      " where cast(j.job_id as TEXT) like ? order by j.job_id";
  const char *sql_find_owner =
      "select j.job_id, j.label, j.directory, j.commandline, j.environment, j.stack, j.stdin, "
      "j.starttime, j.endtime, j.stale, r.time, r.cmdline, s.status, s.runtime, s.cputime, "
      "s.membytes, s.ibytes, s.obytes"
      " from files f, filetree t, jobs j left join stats s on j.stat_id=s.stat_id join runs r on "
      "j.run_id=r.run_id"
      " where f.path like ? and t.file_id=f.file_id and t.access=? and j.job_id=t.job_id order by "
      "j.job_id";
  const char *sql_find_last_exe =
      "select j.job_id, j.label, j.directory, j.commandline, j.environment, j.stack, j.stdin, "
      "j.starttime, j.endtime, j.stale, r.time, r.cmdline, s.status, s.runtime, s.cputime, "
      "s.membytes, s.ibytes, s.obytes"
      " from jobs j left join stats s on j.stat_id=s.stat_id join runs r on j.run_id=r.run_id"
      " where j.run_id==(select max(run_id) from jobs)"
      " and substr(cast(commandline as text),1,1) <> '<'"
      " and label <> '<hash>'"
      " order by j.job_id";
  const char *sql_find_last_use =
      "select j.job_id, j.label, j.directory, j.commandline, j.environment, j.stack, j.stdin, "
      "j.starttime, j.endtime, j.stale, r.time, r.cmdline, s.status, s.runtime, s.cputime, "
      "s.membytes, s.ibytes, s.obytes"
      " from jobs j left join stats s on j.stat_id=s.stat_id join runs r on j.run_id=r.run_id"
      " where j.use_id==(select max(run_id) from jobs)"
      " and substr(cast(commandline as text),1,1) <> '<'"
      " and label <> '<hash>'"
      " order by j.job_id";
  const char *sql_find_failed =
      "select j.job_id, j.label, j.directory, j.commandline, j.environment, j.stack, j.stdin, "
      "j.starttime, j.endtime, j.stale, r.time, r.cmdline, s.status, s.runtime, s.cputime, "
      "s.membytes, s.ibytes, s.obytes"
      " from jobs j left join stats s on j.stat_id=s.stat_id join runs r on j.run_id=r.run_id"
      " where s.status<>0 order by j.job_id";
  const char *sql_find_label =
      "select j.job_id, j.label, j.directory, j.commandline, j.environment, j.stack, j.stdin, "
      "j.starttime, j.endtime, j.stale, r.time, r.cmdline, s.status, s.runtime, s.cputime, "
      "s.membytes, s.ibytes, s.obytes"
      " from jobs j left join stats s on j.stat_id=s.stat_id join runs r on j.run_id=r.run_id"
      " where j.label like ? order by j.job_id";
  const char *sql_find_tag =
      "select j.job_id, j.label, j.directory, j.commandline, j.environment, j.stack, j.stdin, "
      "j.starttime, j.endtime, j.stale, r.time, r.cmdline, s.status, s.runtime, s.cputime, "
      "s.membytes, s.ibytes, s.obytes"
      " from jobs j left join stats s on j.stat_id=s.stat_id join runs r on j.run_id=r.run_id "
      "inner join tags t on j.job_id = t.job_id"
      " where t.uri like ? AND t.content like ? order by j.job_id";
  const char *sql_find_canceled =
      "select j.job_id, j.label, j.directory, j.commandline, j.environment, j.stack, j.stdin, "
      "j.starttime, j.endtime, j.stale, r.time, r.cmdline, s.status, s.runtime, s.cputime, "
      "s.membytes, s.ibytes, s.obytes"
      " from jobs j left join stats s on j.stat_id=s.stat_id join runs r on j.run_id=r.run_id"
      " where j.endtime = 0 order by j.job_id";
  const char *sql_fetch_hash = "select hash from files where path=? and modified=?";
  const char *sql_delete_jobs =
      "delete from jobs where job_id in"
      " (select job_id from jobs where keep=0 and use_id<>? except select job_id from filetree "
      "where access=2)";
  const char *sql_delete_dups =
      "delete from stats where stat_id in"
      " (select stat_id from (select hashcode, count(*) as num, max(stat_id) as keep from stats "
      "group by hashcode) d, stats s"
      "  where d.num>1 and s.hashcode=d.hashcode and s.stat_id<>d.keep except select stat_id from "
      "jobs)";
  const char *sql_delete_stats =
      "delete from stats where stat_id in"
      " (select stat_id from stats"
      "  where stat_id not in (select stat_id from jobs)"
      "  order by stat_id desc limit 9999999 offset 4*(select count(*) from jobs))";
  const char *sql_revtop_order =
      "select job_id from jobs where use_id=(select max(run_id) from runs) order by job_id desc";
  const char *sql_setcrit_path =
      "update stats set pathtime=runtime+("
      "  select coalesce(max(s.pathtime),0) from filetree f1, filetree f2, jobs j, stats s"
      "  where f1.job_id=?1 and f1.access=2 and f1.file_id=f2.file_id and f2.access=1 and "
      "f2.job_id=j.job_id and j.stat_id=s.stat_id"
      ") where stat_id=(select stat_id from jobs where job_id=?1)";
  const char *sql_tag_job = "insert into tags(job_id, uri, content) values(?, ?, ?)";
  const char *sql_get_tags = "select job_id, uri, content from tags where job_id=?";
  const char *sql_get_all_tags = "select job_id, uri, content from tags";
  const char *sql_get_edges =
      "select distinct user.job_id as user, used.job_id as used"
      "  from filetree user, filetree used"
      "   where user.access=1 and user.file_id=used.file_id and used.access=2";
  const char *sql_get_file_dependency =
      "SELECT l.job_id, r.job_id"
      " FROM filetree l"
      " INNER JOIN filetree r"
      " ON l.file_id = r.file_id"
      " WHERE l.access = 2 AND r.access = 0";
  const char *sql_get_output_files =
      "select f.path"
      " from filetree ft join files f on f.file_id=ft.file_id join jobs j on ft.job_id=j.job_id"
      " where ft.access = 2"
      " and substr(cast(j.commandline as varchar), 1, 8) != '<source>'"
      " and substr(cast(j.commandline as varchar), 1, 7) != '<claim>'";
  const char *sql_remove_output_files =
      "delete from files"
      " where file_id in ("
      "   select f.file_id"
      "   from filetree ft join files f on f.file_id=ft.file_id join jobs j on ft.job_id=j.job_id"
      "   where ft.access = 2"
      "   and substr(cast(j.commandline as varchar), 1, 8) != '<source>'"
      "   and substr(cast(j.commandline as varchar), 1, 7) != '<claim>'"
      " )";
  const char *sql_remove_all_jobs = "delete from jobs";
  const char *sql_get_unhashed_file_paths = "select path from unhashed_files";
  const char *sql_insert_unhashed_file = "insert into unhashed_files(job_id, path) values(?, ?)";
  const char *sql_get_interleaved_output =
      "select l.output, l.descriptor"
      " from log l"
      " where l.job_id = ?"
      " order by l.seconds";

#define PREPARE(sql, member)                                                                     \
  ret = sqlite3_prepare_v2(imp->db, sql, -1, &imp->member, 0);                                   \
  if (ret != SQLITE_OK) {                                                                        \
    std::string out = std::string("sqlite3_prepare_v2 " #member ": ") + sqlite3_errmsg(imp->db); \
    close();                                                                                     \
    return out;                                                                                  \
  }

  PREPARE(sql_get_entropy, get_entropy);
  PREPARE(sql_set_entropy, set_entropy);
  PREPARE(sql_add_run, add_run);
  PREPARE(sql_begin_txn, begin_txn);
  PREPARE(sql_commit_txn, commit_txn);
  PREPARE(sql_predict_job, predict_job);
  PREPARE(sql_stats_job, stats_job);
  PREPARE(sql_insert_job, insert_job);
  PREPARE(sql_insert_tree, insert_tree);
  PREPARE(sql_insert_log, insert_log);
  PREPARE(sql_wipe_file, wipe_file);
  PREPARE(sql_insert_file, insert_file);
  PREPARE(sql_update_file, update_file);
  PREPARE(sql_get_log, get_log);
  PREPARE(sql_replay_log, replay_log);
  PREPARE(sql_get_tree, get_tree);
  PREPARE(sql_add_stats, add_stats);
  PREPARE(sql_link_stats, link_stats);
  PREPARE(sql_detect_overlap, detect_overlap);
  PREPARE(sql_delete_overlap, delete_overlap);
  PREPARE(sql_find_prior, find_prior);
  PREPARE(sql_update_prior, update_prior);
  PREPARE(sql_delete_prior, delete_prior);
  PREPARE(sql_find_job, find_job);
  PREPARE(sql_find_owner, find_owner);
  PREPARE(sql_find_last_exe, find_last_exe);
  PREPARE(sql_find_last_use, find_last_use);
  PREPARE(sql_find_failed, find_failed);
  PREPARE(sql_find_label, find_label);
  PREPARE(sql_find_tag, find_tag);
  PREPARE(sql_find_canceled, find_canceled);
  PREPARE(sql_fetch_hash, fetch_hash);
  PREPARE(sql_delete_jobs, delete_jobs);
  PREPARE(sql_delete_dups, delete_dups);
  PREPARE(sql_delete_stats, delete_stats);
  PREPARE(sql_revtop_order, revtop_order);
  PREPARE(sql_setcrit_path, setcrit_path);
  PREPARE(sql_tag_job, tag_job);
  PREPARE(sql_get_tags, get_tags);
  PREPARE(sql_get_all_tags, get_all_tags);
  PREPARE(sql_get_edges, get_edges);
  PREPARE(sql_get_file_dependency, get_file_dependency);
  PREPARE(sql_get_output_files, get_output_files);
  PREPARE(sql_remove_output_files, remove_output_files);
  PREPARE(sql_remove_all_jobs, remove_all_jobs);
  PREPARE(sql_get_unhashed_file_paths, get_unhashed_file_paths);
  PREPARE(sql_insert_unhashed_file, insert_unhashed_file);
  PREPARE(sql_get_interleaved_output, get_interleaved_output);

  return "";
}

void Database::close() {
  int ret;

#define FINALIZE(member)                                                                       \
  if (imp->member) {                                                                           \
    ret = sqlite3_finalize(imp->member);                                                       \
    if (ret != SQLITE_OK) {                                                                    \
      std::cerr << "Could not sqlite3_finalize " << #member << ": " << sqlite3_errmsg(imp->db) \
                << std::endl;                                                                  \
      return;                                                                                  \
    }                                                                                          \
  }                                                                                            \
  imp->member = 0;

  FINALIZE(get_entropy);
  FINALIZE(set_entropy);
  FINALIZE(add_run);
  FINALIZE(begin_txn);
  FINALIZE(commit_txn);
  FINALIZE(predict_job);
  FINALIZE(stats_job);
  FINALIZE(insert_job);
  FINALIZE(insert_tree);
  FINALIZE(insert_log);
  FINALIZE(wipe_file);
  FINALIZE(insert_file);
  FINALIZE(update_file);
  FINALIZE(get_log);
  FINALIZE(replay_log);
  FINALIZE(get_tree);
  FINALIZE(add_stats);
  FINALIZE(link_stats);
  FINALIZE(detect_overlap);
  FINALIZE(delete_overlap);
  FINALIZE(find_prior);
  FINALIZE(update_prior);
  FINALIZE(delete_prior);
  FINALIZE(find_job);
  FINALIZE(find_owner);
  FINALIZE(find_last_exe);
  FINALIZE(find_last_use);
  FINALIZE(find_failed);
  FINALIZE(find_label);
  FINALIZE(find_tag);
  FINALIZE(find_canceled);
  FINALIZE(fetch_hash);
  FINALIZE(delete_jobs);
  FINALIZE(delete_dups);
  FINALIZE(delete_stats);
  FINALIZE(revtop_order);
  FINALIZE(setcrit_path);
  FINALIZE(tag_job);
  FINALIZE(get_tags);
  FINALIZE(get_all_tags);
  FINALIZE(get_edges);
  FINALIZE(get_file_dependency);
  FINALIZE(get_output_files);
  FINALIZE(remove_output_files);
  FINALIZE(remove_all_jobs);
  FINALIZE(get_unhashed_file_paths);
  FINALIZE(insert_unhashed_file);
  FINALIZE(get_interleaved_output);

  close_db(imp.get());
}

static void finish_stmt(const char *why, sqlite3_stmt *stmt, bool debug) {
  int ret;

  if (debug) {
    std::stringstream s;
    s << "DB:: ";
#if SQLITE_VERSION_NUMBER >= 3014000
    char *tmp = sqlite3_expanded_sql(stmt);
    s << tmp;
    sqlite3_free(tmp);
#else
    s << sqlite3_sql(stmt);
#endif
    s << std::endl;
    status_get_generic_stream(STREAM_LOG) << s.str() << std::endl;
  }

  ret = sqlite3_reset(stmt);
  if (ret != SQLITE_OK) {
    std::cerr << why << "; sqlite3_reset: " << sqlite3_errmsg(sqlite3_db_handle(stmt)) << std::endl;
    exit(1);
  }

  ret = sqlite3_clear_bindings(stmt);
  if (ret != SQLITE_OK) {
    std::cerr << why << "; sqlite3_clear_bindings: " << sqlite3_errmsg(sqlite3_db_handle(stmt))
              << std::endl;
    exit(1);
  }
}

static void single_step(const char *why, sqlite3_stmt *stmt, bool debug) {
  int ret;

  ret = sqlite3_step(stmt);
  if (ret != SQLITE_DONE) {
    std::cerr << why << "; sqlite3_step: " << sqlite3_errmsg(sqlite3_db_handle(stmt)) << std::endl;
    std::cerr << "The failing statement was: ";
#if SQLITE_VERSION_NUMBER >= 3014000
    char *tmp = sqlite3_expanded_sql(stmt);
    std::cerr << tmp;
    sqlite3_free(tmp);
#else
    std::cerr << sqlite3_sql(stmt);
#endif
    std::cerr << std::endl;
    exit(1);
  }

  finish_stmt(why, stmt, debug);
}

static void bind_blob(const char *why, sqlite3_stmt *stmt, int index, const char *str, size_t len) {
  int ret;
  ret = sqlite3_bind_blob(stmt, index, str, len, SQLITE_STATIC);
  if (ret != SQLITE_OK) {
    std::cerr << why << "; sqlite3_bind_blob(" << index
              << "): " << sqlite3_errmsg(sqlite3_db_handle(stmt)) << std::endl;
    exit(1);
  }
}

static void bind_blob(const char *why, sqlite3_stmt *stmt, int index, const std::string &x) {
  bind_blob(why, stmt, index, x.data(), x.size());
}

static void bind_string(const char *why, sqlite3_stmt *stmt, int index, const char *str,
                        size_t len) {
  int ret;
  ret = sqlite3_bind_text(stmt, index, str, len, SQLITE_STATIC);
  if (ret != SQLITE_OK) {
    std::cerr << why << "; sqlite3_bind_text(" << index
              << "): " << sqlite3_errmsg(sqlite3_db_handle(stmt)) << std::endl;
    exit(1);
  }
}

static void bind_string(const char *why, sqlite3_stmt *stmt, int index, const std::string &x) {
  bind_string(why, stmt, index, x.data(), x.size());
}

static void bind_integer(const char *why, sqlite3_stmt *stmt, int index, long x) {
  int ret;
  ret = sqlite3_bind_int64(stmt, index, x);
  if (ret != SQLITE_OK) {
    std::cerr << why << "; sqlite3_bind_int64(" << index
              << "): " << sqlite3_errmsg(sqlite3_db_handle(stmt)) << std::endl;
    exit(1);
  }
}

static void bind_double(const char *why, sqlite3_stmt *stmt, int index, double x) {
  int ret;
  ret = sqlite3_bind_double(stmt, index, x);
  if (ret != SQLITE_OK) {
    std::cerr << why << "; sqlite3_bind_double(" << index
              << "): " << sqlite3_errmsg(sqlite3_db_handle(stmt)) << std::endl;
    exit(1);
  }
}

static std::string rip_column(sqlite3_stmt *stmt, int col) {
  return std::string(static_cast<const char *>(sqlite3_column_blob(stmt, col)),
                     sqlite3_column_bytes(stmt, col));
}

void Database::entropy(uint64_t *key, int words) {
  const char *why = "Could not restore entropy";
  int word;

  begin_txn();

  // Use entropy from DB
  for (word = 0; word < words; ++word) {
    if (sqlite3_step(imp->get_entropy) != SQLITE_ROW) break;
    key[word] = sqlite3_column_int64(imp->get_entropy, 0);
  }
  finish_stmt(why, imp->get_entropy, imp->debugdb);

  // Save any additional entropy needed
  for (; word < words; ++word) {
    bind_integer(why, imp->set_entropy, 1, key[word]);
    single_step(why, imp->set_entropy, imp->debugdb);
  }

  end_txn();
}

void Database::prepare(const std::string &cmdline) {
  struct timespec now;
  clock_gettime(CLOCK_REALTIME, &now);
  int64_t ts = static_cast<int64_t>(now.tv_sec) * 1000000000 + now.tv_nsec;

  const char *why = "Could not insert run";
  bind_integer(why, imp->add_run, 1, ts);
  bind_string(why, imp->add_run, 2, cmdline);
  single_step(why, imp->add_run, imp->debugdb);
  imp->run_id = sqlite3_last_insert_rowid(imp->db);
}

void Database::clean() {
  const char *why = "Could not compute critical path";
  begin_txn();
  while (sqlite3_step(imp->revtop_order) == SQLITE_ROW) {
    bind_integer(why, imp->setcrit_path, 1, sqlite3_column_int64(imp->revtop_order, 0));
    single_step(why, imp->setcrit_path, imp->debugdb);
  }
  finish_stmt(why, imp->revtop_order, imp->debugdb);
  end_txn();

  bind_integer(why, imp->delete_jobs, 1, imp->run_id);
  single_step("Could not clean database jobs", imp->delete_jobs, imp->debugdb);
  single_step("Could not clean database dups", imp->delete_dups, imp->debugdb);
  single_step("Could not clean database stats", imp->delete_stats, imp->debugdb);

  // This cannot be a prepared statement, because pragmas may run on prepare
  char *fail;
  int ret = sqlite3_exec(imp->db, "pragma incremental_vacuum;", 0, 0, &fail);
  if (ret != SQLITE_OK) std::cerr << "Could not recover space: " << fail << std::endl;
}

void Database::begin_txn() const {
  single_step("Could not begin a transaction", imp->begin_txn, imp->debugdb);
}

void Database::end_txn() const {
  single_step("Could not commit a transaction", imp->commit_txn, imp->debugdb);
}

// This function needs to be able to run twice in succession and return the same results
// ... because heap allocations are created to hold the file list output by this function.
// Fortunately, updating use_id is the only side-effect and it does not affect reuse_job.
Usage Database::reuse_job(const std::string &directory, const std::string &environment,
                          const std::string &commandline, const std::string &stdin_file,
                          uint64_t signature, bool is_atty, const std::string &visible, bool check,
                          long &job, std::vector<FileReflection> &files, double *pathtime) {
  Usage out;
  long stat_id;

  const char *why = "Could not check for a cached job";
  begin_txn();
  bind_string(why, imp->find_prior, 1, directory);
  bind_blob(why, imp->find_prior, 2, commandline);
  bind_blob(why, imp->find_prior, 3, environment);
  bind_string(why, imp->find_prior, 4, stdin_file);
  bind_integer(why, imp->find_prior, 5, signature);
  bind_integer(why, imp->find_prior, 6, is_atty);
  out.found = sqlite3_step(imp->find_prior) == SQLITE_ROW;
  if (out.found) {
    job = sqlite3_column_int64(imp->find_prior, 0);
    stat_id = sqlite3_column_int64(imp->find_prior, 1);
  }
  finish_stmt(why, imp->find_prior, imp->debugdb);

  if (!out.found) {
    end_txn();
    return out;
  }

  bind_integer(why, imp->stats_job, 1, stat_id);
  if (sqlite3_step(imp->stats_job) == SQLITE_ROW) {
    out.status = sqlite3_column_int64(imp->stats_job, 0);
    out.runtime = sqlite3_column_double(imp->stats_job, 1);
    out.cputime = sqlite3_column_double(imp->stats_job, 2);
    out.membytes = sqlite3_column_int64(imp->stats_job, 3);
    out.ibytes = sqlite3_column_int64(imp->stats_job, 4);
    out.obytes = sqlite3_column_int64(imp->stats_job, 5);
    *pathtime = sqlite3_column_double(imp->stats_job, 6);
  } else {
    out.found = false;
  }
  finish_stmt(why, imp->stats_job, imp->debugdb);

  // Create a hash table of visible files
  std::unordered_set<std::string> vis;
  const char *tok = visible.c_str();
  const char *end = tok + visible.size();
  for (const char *scan = tok; scan != end; ++scan) {
    if (*scan == 0 && scan != tok) {
      vis.emplace(tok, scan - tok);
      tok = scan + 1;
    }
  }

  // Confirm all inputs are still visible
  bind_integer(why, imp->get_tree, 1, job);
  bind_integer(why, imp->get_tree, 2, INPUT);
  while (sqlite3_step(imp->get_tree) == SQLITE_ROW) {
    if (vis.find(rip_column(imp->get_tree, 0)) == vis.end()) out.found = false;
  }
  finish_stmt(why, imp->get_tree, imp->debugdb);

  // Confirm all outputs still exist, and report their old hashes
  bind_integer(why, imp->get_tree, 1, job);
  bind_integer(why, imp->get_tree, 2, OUTPUT);
  while (sqlite3_step(imp->get_tree) == SQLITE_ROW) {
    std::string path = rip_column(imp->get_tree, 0);
    if (faccessat(AT_FDCWD, path.c_str(), R_OK, AT_SYMLINK_NOFOLLOW) != 0) out.found = false;
    files.emplace_back(std::move(path), rip_column(imp->get_tree, 1));
  }
  finish_stmt(why, imp->get_tree, imp->debugdb);

  // If we need to rerun the job (outputs don't exist), wipe the files-to-check list
  if (!out.found) {
    files.clear();
  }

  if (out.found && !check) {
    bind_integer(why, imp->update_prior, 1, imp->run_id);
    bind_integer(why, imp->update_prior, 2, job);
    single_step(why, imp->update_prior, imp->debugdb);
  }

  end_txn();

  return out;
}

Usage Database::predict_job(uint64_t hashcode, double *pathtime) {
  Usage out;
  const char *why = "Could not predict a job";
  bind_integer(why, imp->predict_job, 1, hashcode);
  if (sqlite3_step(imp->predict_job) == SQLITE_ROW) {
    out.found = true;
    out.status = sqlite3_column_int(imp->predict_job, 0);
    out.runtime = sqlite3_column_double(imp->predict_job, 1);
    out.cputime = sqlite3_column_double(imp->predict_job, 2);
    out.membytes = sqlite3_column_int64(imp->predict_job, 3);
    out.ibytes = sqlite3_column_int64(imp->predict_job, 4);
    out.obytes = sqlite3_column_int64(imp->predict_job, 5);
    *pathtime = sqlite3_column_double(imp->predict_job, 6);
  } else {
    out.found = false;
    out.status = 0;
    out.runtime = 0;
    out.cputime = 0;
    out.membytes = 0;
    out.ibytes = 0;
    out.obytes = 0;
    *pathtime = 0;
  }
  finish_stmt(why, imp->predict_job, imp->debugdb);
  return out;
}

void Database::insert_job(const std::string &directory, const std::string &commandline,
                          const std::string &environment, const std::string &stdin_file,
                          uint64_t signature, const std::string &label, const std::string &stack,
                          bool is_atty, const std::string &visible, long *job) {
  const char *why = "Could not insert a job";
  begin_txn();
  bind_integer(why, imp->insert_job, 1, imp->run_id);
  bind_string(why, imp->insert_job, 2, label);
  bind_string(why, imp->insert_job, 3, directory);
  bind_blob(why, imp->insert_job, 4, commandline);
  bind_blob(why, imp->insert_job, 5, environment);
  bind_string(why, imp->insert_job, 6, stdin_file);
  bind_integer(why, imp->insert_job, 7, signature);
  bind_blob(why, imp->insert_job, 8, stack);
  bind_integer(why, imp->insert_job, 9, is_atty);
  single_step(why, imp->insert_job, imp->debugdb);
  *job = sqlite3_last_insert_rowid(imp->db);
  const char *tok = visible.c_str();
  const char *end = tok + visible.size();
  for (const char *scan = tok; scan != end; ++scan) {
    if (*scan == 0 && scan != tok) {
      bind_integer(why, imp->insert_tree, 1, VISIBLE);
      bind_integer(why, imp->insert_tree, 2, *job);
      bind_string(why, imp->insert_tree, 3, tok, scan - tok);
      single_step(why, imp->insert_tree, imp->debugdb);
      tok = scan + 1;
    }
  }
  end_txn();
}

template <class F>
static void scan_until_sep(char sep, const std::string &to_scan, F f) {
  auto begin = to_scan.begin();
  auto cur_start = begin;
  auto end = to_scan.end();
  while (begin < end) {
    if (*begin == sep) {
      // TODO: This would be better as a string_view. Since the allocation
      //       would not be forced. To compremise we can use an r-value string
      //       so that the user doesn't have to pay an *additional* allocation
      //       if they don't want to. This means its identical for user's that
      //       want to allocate this string anyway.
      f(std::string(cur_start, begin));
      ++begin;
      cur_start = begin;
    } else {
      ++begin;
    }
  }
}

void Database::finish_job(long job, const std::string &inputs, const std::string &outputs,
                          const std::string &all_outputs, int64_t starttime, int64_t endtime,
                          uint64_t hashcode, bool keep, Usage reality) {
  // Compute the unhashed_outputs
  std::set<std::string> output_set;
  std::vector<std::string> unhashed_outputs;
  scan_until_sep('\0', outputs, [&](std::string &&path) { output_set.emplace(std::move(path)); });
  scan_until_sep('\0', all_outputs, [&](std::string &&path) {
    if (!output_set.count(path)) unhashed_outputs.emplace_back(std::move(path));
  });

  const char *why = "Could not save job inputs and outputs";
  begin_txn();

  bind_integer(why, imp->add_stats, 1, hashcode);
  bind_integer(why, imp->add_stats, 2, reality.status);
  bind_double(why, imp->add_stats, 3, reality.runtime);
  bind_double(why, imp->add_stats, 4, reality.cputime);
  bind_integer(why, imp->add_stats, 5, reality.membytes);
  bind_integer(why, imp->add_stats, 6, reality.ibytes);
  bind_integer(why, imp->add_stats, 7, reality.obytes);
  single_step(why, imp->add_stats, imp->debugdb);
  bind_integer(why, imp->link_stats, 1, sqlite3_last_insert_rowid(imp->db));
  bind_integer(why, imp->link_stats, 2, starttime);
  bind_integer(why, imp->link_stats, 3, endtime);
  bind_integer(why, imp->link_stats, 4, keep ? 1 : 0);
  bind_integer(why, imp->link_stats, 5, job);
  single_step(why, imp->link_stats, imp->debugdb);

  // Grab the visible set
  std::set<std::string> visible;
  bind_integer(why, imp->get_tree, 1, job);
  bind_integer(why, imp->get_tree, 2, VISIBLE);
  while (sqlite3_step(imp->get_tree) == SQLITE_ROW) visible.insert(rip_column(imp->get_tree, 0));
  finish_stmt(why, imp->get_tree, imp->debugdb);

  // Insert inputs, confirming they are visible
  scan_until_sep('\0', inputs, [&, this](const std::string &input) {
    if (visible.find(input) == visible.end()) {
      std::stringstream s;
      s << "Job " << job << " erroneously added input '" << input
        << "' which was not a visible file." << std::endl;
      status_get_generic_stream(STREAM_ERROR) << s.str() << std::endl;
    } else {
      bind_integer(why, imp->insert_tree, 1, INPUT);
      bind_integer(why, imp->insert_tree, 2, job);
      bind_string(why, imp->insert_tree, 3, input);
      single_step(why, imp->insert_tree, imp->debugdb);
    }
  });

  // Insert outputs
  for (const auto &output : output_set) {
    bind_integer(why, imp->insert_tree, 1, OUTPUT);
    bind_integer(why, imp->insert_tree, 2, job);
    bind_string(why, imp->insert_tree, 3, output);
    single_step(why, imp->insert_tree, imp->debugdb);
  }

  // Insert unhashed outputs
  for (const auto &unhashed_output : unhashed_outputs) {
    bind_integer(why, imp->insert_unhashed_file, 1, job);
    bind_string(why, imp->insert_unhashed_file, 2, unhashed_output);
    single_step(why, imp->insert_unhashed_file, imp->debugdb);
  }

  bind_integer(why, imp->delete_prior, 1, imp->run_id);
  bind_integer(why, imp->delete_prior, 2, job);
  single_step(why, imp->delete_prior, imp->debugdb);

  bind_integer(why, imp->delete_overlap, 1, imp->run_id);
  bind_integer(why, imp->delete_overlap, 2, job);
  single_step(why, imp->delete_overlap, imp->debugdb);

  bool fail = false;
  bind_integer(why, imp->detect_overlap, 1, job);
  while (sqlite3_step(imp->detect_overlap) == SQLITE_ROW) {
    std::stringstream s;
    s << "File output by multiple Jobs: " << rip_column(imp->detect_overlap, 0) << std::endl;
    status_get_generic_stream(STREAM_ERROR) << s.str() << std::endl;
    fail = true;
  }
  finish_stmt(why, imp->detect_overlap, imp->debugdb);

  end_txn();

  if (fail) exit(1);
}

std::vector<std::string> Database::clear_jobs() {
  const char *why = "Could not clear jobs";
  std::vector<std::string> out;

  begin_txn();

  while (sqlite3_step(imp->get_output_files) == SQLITE_ROW) {
    out.emplace_back(rip_column(imp->get_output_files, 0));
  }
  finish_stmt(why, imp->get_output_files, imp->debugdb);

  while (sqlite3_step(imp->get_unhashed_file_paths) == SQLITE_ROW) {
    out.emplace_back(rip_column(imp->get_unhashed_file_paths, 0));
  }
  finish_stmt(why, imp->get_unhashed_file_paths, imp->debugdb);

  // Now clear everything.
  single_step(why, imp->remove_all_jobs, imp->debugdb);
  single_step(why, imp->remove_output_files, imp->debugdb);

  end_txn();

  return out;
}

void Database::tag_job(long job, const std::string &uri, const std::string &content) {
  const char *why = "Could not tag a job";
  bind_integer(why, imp->tag_job, 1, job);
  bind_string(why, imp->tag_job, 2, uri);
  bind_string(why, imp->tag_job, 3, content);
  single_step(why, imp->tag_job, imp->debugdb);
}

std::vector<FileReflection> Database::get_tree(int kind, long job) {
  std::vector<FileReflection> out;
  const char *why = "Could not read job tree";
  bind_integer(why, imp->get_tree, 1, job);
  bind_integer(why, imp->get_tree, 2, kind);
  while (sqlite3_step(imp->get_tree) == SQLITE_ROW)
    out.emplace_back(rip_column(imp->get_tree, 0), rip_column(imp->get_tree, 1));
  finish_stmt(why, imp->get_tree, imp->debugdb);
  return out;
}

void Database::save_output(long job, int descriptor, const char *buffer, int size, double runtime) {
  const char *why = "Could not save job output";
  bind_integer(why, imp->insert_log, 1, job);
  bind_integer(why, imp->insert_log, 2, descriptor);
  bind_double(why, imp->insert_log, 3, runtime);
  bind_string(why, imp->insert_log, 4, buffer, size);
  single_step(why, imp->insert_log, imp->debugdb);
}

std::string Database::get_output(long job, int descriptor) const {
  std::stringstream out;
  const char *why = "Could not read job output";
  bind_integer(why, imp->get_log, 1, job);
  bind_integer(why, imp->get_log, 2, descriptor);
  while (sqlite3_step(imp->get_log) == SQLITE_ROW) {
    out.write(static_cast<const char *>(sqlite3_column_blob(imp->get_log, 0)),
              sqlite3_column_bytes(imp->get_log, 0));
  }
  finish_stmt(why, imp->get_log, imp->debugdb);
  return out.str();
}

void Database::replay_output(long job, const char *stdout, const char *stderr) {
  const char *why = "Could not replay job output";
  bind_integer(why, imp->replay_log, 1, job);
  while (sqlite3_step(imp->replay_log) == SQLITE_ROW) {
    int fd = sqlite3_column_int64(imp->replay_log, 0);
    const char *str = static_cast<const char *>(sqlite3_column_blob(imp->replay_log, 1));
    int len = sqlite3_column_bytes(imp->replay_log, 1);
    if (len) status_get_generic_stream(fd == 2 ? stderr : stdout) << std::string(str, len);
  }
  finish_stmt(why, imp->replay_log, imp->debugdb);
}

void Database::add_hash(const std::string &file, const std::string &hash, long modified) {
  const char *why = "Could not insert a hash";
  begin_txn();
  bind_string(why, imp->wipe_file, 1, file);
  bind_string(why, imp->wipe_file, 2, hash);
  single_step(why, imp->wipe_file, imp->debugdb);
  bind_string(why, imp->update_file, 1, hash);
  bind_integer(why, imp->update_file, 2, modified);
  bind_string(why, imp->update_file, 3, file);
  single_step(why, imp->update_file, imp->debugdb);
  bind_string(why, imp->insert_file, 1, hash);
  bind_integer(why, imp->insert_file, 2, modified);
  bind_string(why, imp->insert_file, 3, file);
  single_step(why, imp->insert_file, imp->debugdb);
  end_txn();
}

std::string Database::get_hash(const std::string &file, long modified) {
  std::string out;
  const char *why = "Could not fetch a hash";
  bind_string(why, imp->fetch_hash, 1, file);
  bind_integer(why, imp->fetch_hash, 2, modified);
  if (sqlite3_step(imp->fetch_hash) == SQLITE_ROW) out = rip_column(imp->fetch_hash, 0);
  finish_stmt(why, imp->fetch_hash, imp->debugdb);
  return out;
}

static std::vector<std::string> chop_null(const std::string &str) {
  std::vector<std::string> out;
  const char *tok = str.c_str();
  const char *end = tok + str.size();
  for (const char *scan = tok; scan != end; ++scan) {
    if (*scan == 0 && scan != tok) {
      out.emplace_back(tok, scan - tok);
      tok = scan + 1;
    }
  }
  return out;
}

std::string Time::as_string() const {
  char buf[100];
  struct tm tm;
  time_t time = t / 1000000000;
  long subs = t % 1000000000;
  if (subs < 0) {
    --time;
    subs += 1000000000;
  }
  localtime_r(&time, &tm);
  strftime(buf, sizeof(buf) - 10, "%Y-%m-%d %H:%M:%S.", &tm);
  snprintf(&buf[strlen(buf)], 10, "%09lu", subs);
  return buf;
}

JAST JobReflection::to_simple_json() const {
  JAST json(JSON_OBJECT);
  json.add("job", job);
  json.add("label", label.c_str());

  std::stringstream commandline_stream;
  for (const std::string &line : commandline) {
    commandline_stream << line << " ";
  }
  json.add("commandline", commandline_stream.str());

  json.add("starttime", starttime.as_int64());
  json.add("endtime", endtime.as_int64());
  json.add("wake_start", wake_start.as_int64());

<<<<<<< HEAD
=======
  std::stringstream tags_stream;
  for (const auto &tag : tags) {
    tags_stream << "{<br>"
                << "  job: " << tag.job << ",<br>"
                << "  uri: " << tag.uri << ",<br>"
                << "  content: " << tag.content << "<br>},<br>";
  }
  json.add("tags", tags_stream.str());

>>>>>>> 55ee8ff0
  return json;
}

JAST JobReflection::to_json() const {
  JAST json(JSON_OBJECT);
  json.add("job", job);
  json.add("label", label.c_str());
  json.add("stale", stale);
  json.add("directory", directory.c_str());

  std::stringstream commandline_stream;
  for (const std::string &line : commandline) {
    commandline_stream << line << " ";
  }
  json.add("commandline", commandline_stream.str());

  std::stringstream environment_stream;
  for (const std::string &line : environment) {
    environment_stream << line << " ";
  }
  json.add("environment", environment_stream.str());

  json.add("stack", stack.c_str());

  json.add("stdin_file", stdin_file.c_str());

  json.add("starttime", starttime.as_int64());
  json.add("endtime", endtime.as_int64());
  json.add("wake_start", wake_start.as_int64());

  json.add("wake_cmdline", wake_cmdline.c_str());

  std::string out_stream;
  std::string err_stream;
  for (auto &write : std_writes) {
    if (write.second == 1) {
      out_stream += write.first;
    }
    if (write.second == 2) {
      err_stream += write.first;
    }
  }

  json.add("stdout_payload", out_stream.c_str());
  json.add("stderr_payload", err_stream.c_str());

  std::stringstream usage_stream;
  usage_stream << "status: " << usage.status << "<br>"
               << "runtime: " << usage.runtime << "<br>"
               << "cputime: " << usage.cputime << "<br>"
               << "membytes: " << std::to_string(usage.membytes) << "<br>"
               << "ibytes: " << std::to_string(usage.ibytes) << "<br>"
               << "obytes: " << std::to_string(usage.obytes);
  json.add("usage", usage_stream.str());

  std::stringstream visible_stream;
  for (const auto &visible_file : visible) {
    visible_stream << visible_file.path << "<br>";
  }
  json.add("visible", visible_stream.str());

  std::stringstream inputs_stream;
  for (const auto &input : inputs) {
    inputs_stream << input.path << "<br>";
  }
  json.add("inputs", inputs_stream.str());

  std::stringstream outputs_stream;
  for (const auto &output : outputs) {
    outputs_stream << output.path << "<br>";
  }
  json.add("outputs", outputs_stream.str());

  std::stringstream tags_stream;
  for (const auto &tag : tags) {
    tags_stream << "{<br>"
                << "  job: " << tag.job << ",<br>"
                << "  uri: " << tag.uri << ",<br>"
                << "  content: " << tag.content << "<br>},<br>";
  }
  json.add("tags", tags_stream.str());

  return json;
}

JAST FileDependency::to_json() const {
  JAST json(JSON_OBJECT);
  json.add("writer", writer);
  json.add("reader", reader);
  return json;
}

static JobReflection find_one(const Database *db, sqlite3_stmt *query) {
  const char *why = "Could not describe job";
  JobReflection desc;
  // grab flat values
  desc.job = sqlite3_column_int64(query, 0);
  desc.label = rip_column(query, 1);
  desc.directory = rip_column(query, 2);
  desc.commandline = chop_null(rip_column(query, 3));
  desc.environment = chop_null(rip_column(query, 4));
  desc.stack = rip_column(query, 5);
  desc.stdin_file = rip_column(query, 6);
  desc.starttime = Time(sqlite3_column_int64(query, 7));
  desc.endtime = Time(sqlite3_column_int64(query, 8));
  desc.stale = sqlite3_column_int64(query, 9) != 0;
  desc.wake_start = Time(sqlite3_column_int64(query, 10));
  desc.wake_cmdline = rip_column(query, 11);
  desc.usage.status = sqlite3_column_int64(query, 12);
  desc.usage.runtime = sqlite3_column_double(query, 13);
  desc.usage.cputime = sqlite3_column_double(query, 14);
  desc.usage.membytes = sqlite3_column_int64(query, 15);
  desc.usage.ibytes = sqlite3_column_int64(query, 16);
  desc.usage.obytes = sqlite3_column_int64(query, 17);
  if (desc.stdin_file.empty()) desc.stdin_file = "/dev/null";

  desc.std_writes = db->get_interleaved_output(desc.job);

  // visible
  bind_integer(why, db->imp->get_tree, 1, desc.job);
  bind_integer(why, db->imp->get_tree, 2, VISIBLE);
  while (sqlite3_step(db->imp->get_tree) == SQLITE_ROW)
    desc.visible.emplace_back(rip_column(db->imp->get_tree, 0), rip_column(db->imp->get_tree, 1));
  finish_stmt(why, db->imp->get_tree, db->imp->debugdb);
  // tags
  bind_integer(why, db->imp->get_tags, 1, desc.job);
  while (sqlite3_step(db->imp->get_tags) == SQLITE_ROW)
    desc.tags.emplace_back(sqlite3_column_int64(db->imp->get_tags, 0),
                           rip_column(db->imp->get_tags, 1), rip_column(db->imp->get_tags, 2));
  finish_stmt(why, db->imp->get_tags, db->imp->debugdb);

  // inputs
  bind_integer(why, db->imp->get_tree, 1, desc.job);
  bind_integer(why, db->imp->get_tree, 2, INPUT);
  while (sqlite3_step(db->imp->get_tree) == SQLITE_ROW)
    desc.inputs.emplace_back(rip_column(db->imp->get_tree, 0), rip_column(db->imp->get_tree, 1));
  finish_stmt(why, db->imp->get_tree, db->imp->debugdb);

  // outputs
  bind_integer(why, db->imp->get_tree, 1, desc.job);
  bind_integer(why, db->imp->get_tree, 2, OUTPUT);
  while (sqlite3_step(db->imp->get_tree) == SQLITE_ROW)
    desc.outputs.emplace_back(rip_column(db->imp->get_tree, 0), rip_column(db->imp->get_tree, 1));
  finish_stmt(why, db->imp->get_tree, db->imp->debugdb);

  return desc;
}

static std::vector<JobReflection> find_all(const Database *db, sqlite3_stmt *query) {
  const char *why = "Could not explain file";
  std::vector<JobReflection> out;

  db->begin_txn();
  while (sqlite3_step(query) == SQLITE_ROW) out.emplace_back(find_one(db, query));
  finish_stmt(why, query, db->imp->debugdb);
  db->end_txn();

  return out;
}

std::vector<std::string> Database::get_outputs() const {
  const char *why = "Could not get outputs";
  std::vector<std::string> out;

  begin_txn();
  while (sqlite3_step(imp->get_output_files) == SQLITE_ROW) {
    out.emplace_back(rip_column(imp->get_output_files, 0));
  }
  finish_stmt(why, imp->get_output_files, imp->debugdb);
  while (sqlite3_step(imp->get_unhashed_file_paths) == SQLITE_ROW) {
    out.emplace_back(rip_column(imp->get_unhashed_file_paths, 0));
  }
  finish_stmt(why, imp->get_unhashed_file_paths, imp->debugdb);
  end_txn();

  return out;
}

static std::vector<FileDependency> get_all_file_dependencies(const Database *db,
                                                             sqlite3_stmt *query) {
  const char *why = "Could not get file dependencies";
  std::vector<FileDependency> out;

  db->begin_txn();
  while (sqlite3_step(query) == SQLITE_ROW) {
    FileDependency dep;
    dep.writer = sqlite3_column_int64(query, 0);
    dep.reader = sqlite3_column_int64(query, 1);
    out.emplace_back(dep);
  }
  finish_stmt(why, query, db->imp->debugdb);
  db->end_txn();

  return out;
}

std::vector<JobReflection> Database::failed() { return find_all(this, imp->find_failed); }

std::vector<JobReflection> Database::last_exe() { return find_all(this, imp->find_last_exe); }

std::vector<JobReflection> Database::last_use() { return find_all(this, imp->find_last_use); }

std::vector<JobReflection> Database::canceled() { return find_all(this, imp->find_canceled); }

std::vector<JobReflection> Database::labels_matching(const std::string &glob) {
  const char *why = "Could not bind args";
  bind_string(why, imp->find_label, 1, glob);
  return find_all(this, imp->find_label);
}

std::vector<JobReflection> Database::job_ids_matching(const std::string &glob) {
  const char *why = "Could not bind args";
  bind_string(why, imp->find_job, 1, glob);
  return find_all(this, imp->find_job);
}

std::vector<JobReflection> Database::files_matching(const std::string &glob, int use) {
  const char *why = "Could not bind args";
  bind_string(why, imp->find_owner, 1, glob);
  bind_integer(why, imp->find_owner, 2, use);
  return find_all(this, imp->find_owner);
}

std::vector<JobReflection> Database::tags_matching(const std::string &uri_glob,
                                                   const std::string &content_glob) {
  const char *why = "Could not bind args";
  bind_string(why, imp->find_tag, 1, uri_glob);
  bind_string(why, imp->find_tag, 2, content_glob);
  return find_all(this, imp->find_tag);
}

std::vector<JobReflection> Database::tags_matching(const std::string &glob) {
  std::vector<std::string> parts = wcl::split_by_fn(
      '=', glob.begin(), glob.end(), [](auto a, auto b) { return std::string(a, b); });
  if (parts.size() != 2) {
    std::cerr << "Tag query must have exactly one '=' per tag" << std::endl;
    return {};
  }
  return tags_matching(parts[0], parts[1]);
}

std::vector<JobEdge> Database::get_edges() {
  std::vector<JobEdge> out;
  while (sqlite3_step(imp->get_edges) == SQLITE_ROW) {
    out.emplace_back(sqlite3_column_int64(imp->get_edges, 0),
                     sqlite3_column_int64(imp->get_edges, 1));
  }
  finish_stmt("Could not retrieve edges", imp->get_edges, imp->debugdb);
  return out;
}

std::vector<JobTag> Database::get_tags() {
  std::vector<JobTag> out;
  while (sqlite3_step(imp->get_all_tags) == SQLITE_ROW) {
    out.emplace_back(sqlite3_column_int64(imp->get_all_tags, 0), rip_column(imp->get_all_tags, 1),
                     rip_column(imp->get_all_tags, 2));
  }
  finish_stmt("Could not retrieve tags", imp->get_all_tags, imp->debugdb);
  return out;
}

std::vector<std::pair<std::string, int>> Database::get_interleaved_output(long job_id) const {
  std::vector<std::pair<std::string, int>> out;

  const char *why = "Could not bind args";
  bind_integer(why, imp->get_interleaved_output, 1, job_id);
  while (sqlite3_step(imp->get_interleaved_output) == SQLITE_ROW) {
    out.emplace_back(rip_column(imp->get_interleaved_output, 0),
                     sqlite3_column_int(imp->get_interleaved_output, 1));
  }
  finish_stmt(why, imp->get_interleaved_output, imp->debugdb);

  return out;
}

std::vector<FileDependency> Database::get_file_dependencies() const {
  return get_all_file_dependencies(this, imp->get_file_dependency);
}<|MERGE_RESOLUTION|>--- conflicted
+++ resolved
@@ -1202,8 +1202,6 @@
   json.add("endtime", endtime.as_int64());
   json.add("wake_start", wake_start.as_int64());
 
-<<<<<<< HEAD
-=======
   std::stringstream tags_stream;
   for (const auto &tag : tags) {
     tags_stream << "{<br>"
@@ -1213,7 +1211,6 @@
   }
   json.add("tags", tags_stream.str());
 
->>>>>>> 55ee8ff0
   return json;
 }
 
