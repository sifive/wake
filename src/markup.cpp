/*
 * Copyright 2019 SiFive, Inc.
 *
 * Licensed under the Apache License, Version 2.0 (the "License");
 * you may not use this file except in compliance with the License.
 * You should have received a copy of LICENSE.Apache2 along with
 * this software. If not, you may obtain a copy at
 *
 *    https://www.apache.org/licenses/LICENSE-2.0
 *
 * Unless required by applicable law or agreed to in writing, software
 * distributed under the License is distributed on an "AS IS" BASIS,
 * WITHOUT WARRANTIES OR CONDITIONS OF ANY KIND, either express or implied.
 * See the License for the specific language governing permissions and
 * limitations under the License.
 */

#include "markup.h"
#include "expr.h"
#include "execpath.h"
#include "json5.h"
#include <set>
#include <map>
#include <vector>
#include <fstream>
#include <sstream>
#include <assert.h>

struct ParanOrder {
  bool operator () (Expr *a, Expr *b) const {
    int cmp = strcmp(a->location.filename, b->location.filename);
    if (cmp < 0) return true;
    if (cmp > 0) return false;
    if (a->location.start < b->location.start) return true;
    if (a->location.start > b->location.start) return false;
    return a->location.end > b->location.end;
  }
};

struct JSONRender {
  typedef std::set<Expr*, ParanOrder> ESet;
  std::vector<std::unique_ptr<Expr> > defs;
  std::ostream &os;
  ESet eset;
  ESet::iterator it;

  JSONRender(std::ostream &os_) : os(os_) { }

  void explore(Expr *expr);
  void dump();
  void render(Expr *root);
};

void JSONRender::explore(Expr *expr) {
  if (expr->location.start.bytes >= 0 && (expr->flags & FLAG_AST) != 0)
    eset.insert(expr);

  if (expr->type == &App::type) {
    App *app = static_cast<App*>(expr);
    explore(app->val.get());
    explore(app->fn.get());
  } else if (expr->type == &Lambda::type) {
    Lambda *lambda = static_cast<Lambda*>(expr);
    if (lambda->token.start.bytes >= 0) {
      auto foo = new VarArg(lambda->token);
      foo->typeVar.setDOB(lambda->typeVar[0]);
      lambda->typeVar[0].unify(foo->typeVar);
      defs.emplace_back(foo);
      eset.insert(foo);
    }
    explore(lambda->body.get());
  } else if (expr->type == &DefBinding::type) {
    DefBinding *defbinding = static_cast<DefBinding*>(expr);
    for (auto &i : defbinding->val) explore(i.get());
    for (auto &i : defbinding->fun) explore(i.get());
    for (auto &i : defbinding->order) {
      if (i.second.location.start.bytes >= 0) {
        int val = i.second.index;
        int fun = val - defbinding->val.size();
        Expr *expr = (fun >= 0) ? defbinding->fun[fun].get() : defbinding->val[val].get();
        if (i.first.compare(0, 6, "topic ") == 0) {
          // expr = VarRef(Nil) | App(App(VarRef(++),Ascribe(VarRef(pub))), expr)
          while (expr->type == &App::type) {
            App *app1 = static_cast<App*>(expr);
            App *app2 = static_cast<App*>(app1->fn.get());
            Ascribe *asc = static_cast<Ascribe*>(app2->val.get());
            VarRef *pub = static_cast<VarRef*>(asc->body.get());
            auto ref = new VarRef(pub->target, i.first);
            ref->target = i.second.location;
            ref->typeVar.setDOB(expr->typeVar);
            expr->typeVar.unify(ref->typeVar);
            eset.insert(ref);
            expr = app1->val.get();
          }
        }
        if (i.first.compare(0, 8, "publish ") != 0) {
          auto def = new VarDef(i.second.location);
          def->typeVar.setDOB(expr->typeVar);
          expr->typeVar.unify(def->typeVar);
          defs.emplace_back(def);
          eset.insert(def);
        }
      }
    }
    explore(defbinding->body.get());
  }
}

void JSONRender::dump() {
  Location self = (*it)->location;

  os
    << "{\"type\":\"" << (*it)->type->name
    << "\",\"range\":[" << self.start.bytes
    << "," << (self.end.bytes+1)
    << "],\"sourceType\":\"";
  (*it)->typeVar.format(os, (*it)->typeVar);
  os << "\"";


  if ((*it)->type == &VarRef::type) {
    VarRef *ref = static_cast<VarRef*>(*it);
    Location &target = ref->target;
    if (target.start.bytes >= 0) {
      os
        << ",\"target\":{\"filename\":\"" << json_escape(target.filename)
        << "\",\"range\":[" << target.start.bytes
        << "," << (target.end.bytes+1)
        << "]}";
    }
  }

  ++it;

  bool body = false;
  while (it != eset.end()) {
    Location child = (*it)->location;
    if (child.filename != self.filename) break;
    if (child.start > self.end) break;
    if (body) os << ","; else os << ",\"body\":[";
    body = true;
    dump();
  }

  if (body) os << "]";
  os << "}";
}

void JSONRender::render(Expr *root) {
  explore(root);
  it = eset.begin();

  os << "{\"type\":\"Workspace\",\"body\":[";
  bool comma = false;
  while (it != eset.end()) {
    const char *filename = (*it)->location.filename;
    std::ifstream ifs(filename);
    std::string content(
      (std::istreambuf_iterator<char>(ifs)),
      (std::istreambuf_iterator<char>()));
    if (comma) os << ",";
    comma = true;
    os
      << "{\"type\":\"Program\",\"filename\":\"" << json_escape(filename)
      << "\",\"range\":[0," << content.size()
      << "],\"source\":\"" << json_escape(content)
      << "\",\"body\":[";
    bool comma = false;
    while (it != eset.end() && (*it)->location.filename == filename) {
      if (comma) os << ",";
      comma = true;
      dump();
    }
    os << "]}";
  }
  os << "]}";
}
void markup_json(std::ostream &os, Expr *root) {
  JSONRender(os).render(root);
}

void markup_html(std::ostream &os, Expr *root) {
  std::ifstream style(find_execpath() + "/../share/wake/html/style.css");
  std::ifstream utf8(find_execpath() + "/../share/wake/html/utf8.js");
  std::ifstream main(find_execpath() + "/../share/wake/html/main.js");
  os << "<meta charset=\"UTF-8\">" << std::endl;
  os << "<style type=\"text/css\">" << std::endl;
  os << style.rdbuf();
  os << "</style>" << std::endl;
  os << "<script type=\"text/javascript\">" << std::endl;
  os << utf8.rdbuf();
  os << "</script>" << std::endl;
  os << "<script type=\"text/javascript\">" << std::endl;
  os << main.rdbuf();
  os << "</script>" << std::endl;
  os << "<script type=\"wake\">";
  JSONRender(os).render(root);
  os << "</script>" << std::endl;
}

<<<<<<< HEAD
void markup_ctags(std::ostream &os, Expr *root, const std::vector<std::pair<std::string, std::string>>& globals) {
  for (auto &g : globals) {
    Expr *e = root;
    while (e && e->type == &DefBinding::type) {
      DefBinding *d = static_cast<DefBinding*>(e);
      e = d->body.get();
      auto i = d->order.find(g.second);
      if (i != d->order.end()) {
        int idx = i->second.index;
        Expr *v = idx < (int)d->val.size() ? d->val[idx].get() : d->fun[idx-d->val.size()].get();

        os << g.first << "\t" << v->location.filename << "\t" << v->location.start.row << std::endl;
      }
    }
  }
}

void markup_etags(std::ostream &os, Expr *root, const std::vector<std::pair<std::string, std::string>>& globals) {

  typedef std::vector<std::pair<std::string, Location>> Symbols;
  std::map<std::string, Symbols> files;

  for (auto &g : globals) {
    Expr *e = root;
    while (e && e->type == &DefBinding::type) {
      DefBinding *d = static_cast<DefBinding*>(e);
      e = d->body.get();
      auto i = d->order.find(g.second);
      if (i != d->order.end()) {
        int idx = i->second.index;
        Expr *v = idx < (int)d->val.size() ? d->val[idx].get() : d->fun[idx-d->val.size()].get();
        std::string filename = v->location.filename;
        std::map<std::string, Symbols>::iterator it;
        if ((it = files.find(filename)) != files.end()) {
          (*it).second.push_back(std::make_pair(g.first, v->location));
        }
        else {
          Symbols symbols;
          symbols.push_back(std::make_pair(g.first, v->location));
          files.insert(std::make_pair(filename,symbols));
        }
      }
    }
  }

  for(auto file : files) {
    std::ifstream ifs(file.first.c_str(), std::ios_base::in);
    std::vector<std::string> lines;
    std::string line;
    while (std::getline(ifs, line)) {
      lines.push_back(line);
    }

    std::stringbuf buffer;
    std::ostream bufos (&buffer);
    for(auto symbol : file.second) {
      auto row = symbol.second.start.row;
      auto bytes = symbol.second.start.bytes;
      assert(unsigned(row) <= lines.size());
      bufos << lines[row-1] << char(0x7f) << symbol.first<< char(0x01) << row << "," << bytes << std::endl;
    }

    os << char(0x0c) << std::endl << file.first << "," << buffer.str().size() << std::endl;
    os << buffer.str();
=======
void format_reexports(std::ostream &os, const char *package, const char *kind, const std::vector<std::string> &mixed) {
  std::set<std::string> id, binary, unary;
  for (auto &t : mixed) {
    if (t.compare(0, 7, "binary ") == 0) {
      binary.insert(t.substr(7));
    } else if (t.compare(0, 6, "unary ") == 0) {
      unary.insert(t.substr(6));
    } else {
      id.insert(t);
    }
  }
  if (!id.empty()) {
    os << "from " << package << " export " << kind;
    for (auto &i : id) os << " " << i;
    os << std::endl;
  }
  if (!unary.empty()) {
    os << "from " << package << " export " << kind << " unary";
    for (auto &i : unary) os << " " << i;
    os << std::endl;
  }
  if (!binary.empty()) {
    os << "from " << package << " export " << kind << " binary";
    for (auto &i : binary) os << " " << i;
    os << std::endl;
>>>>>>> b2a0413b
  }
}<|MERGE_RESOLUTION|>--- conflicted
+++ resolved
@@ -198,7 +198,6 @@
   os << "</script>" << std::endl;
 }
 
-<<<<<<< HEAD
 void markup_ctags(std::ostream &os, Expr *root, const std::vector<std::pair<std::string, std::string>>& globals) {
   for (auto &g : globals) {
     Expr *e = root;
@@ -263,7 +262,9 @@
 
     os << char(0x0c) << std::endl << file.first << "," << buffer.str().size() << std::endl;
     os << buffer.str();
-=======
+  }
+}
+
 void format_reexports(std::ostream &os, const char *package, const char *kind, const std::vector<std::string> &mixed) {
   std::set<std::string> id, binary, unary;
   for (auto &t : mixed) {
@@ -289,6 +290,5 @@
     os << "from " << package << " export " << kind << " binary";
     for (auto &i : binary) os << " " << i;
     os << std::endl;
->>>>>>> b2a0413b
   }
 }