--- conflicted
+++ resolved
@@ -528,15 +528,9 @@
   StringInfo info(verbose, debug, quiet, VERSION_STR, make_canonical(wake_cwd), cmdline);
   PrimMap pmap = prim_register_all(&info, &jobtable);
 
-<<<<<<< HEAD
-  std::unique_ptr<Expr> root = bind_refs(std::move(top), pmap);
-  if (!root) ok = false;
-=======
   bool isTreeBuilt = true;
   std::unique_ptr<Expr> root = bind_refs(std::move(top), pmap, isTreeBuilt);
   if (!isTreeBuilt) ok = false;
-  ok = ok && sums_ok();
->>>>>>> 7fb0edb6
 
   sums_ok();
 
