# Logging & Console Output

This article gives a high level overview of how wake logging works,
and other things that impact what you see on the console when wake is executing or running database commands.
Check out [print.wake](https://github.com/sifive/wake/blob/master/share/wake/lib/core/print.wake)
for commented code.

## Loggers & Log Levels

Wake has a concept of loggers,
<<<<<<< HEAD
to which bytes can be written during wake execution by various sources.
A logger combines a string log level (e.g. "error", "info", "my_custom_level")
and a display format (color and intensity).
There can be multiple loggers with the same log level, though this is
not a common use case.

|Term Used In this Document | What wake code/libraries call it |
----------------------------|----------------------------------|
|  logger                   | `LogLevel`                       |
|  log level                | `LogLevel.name`                  |

## Using & Creating Loggers
=======
to which text can be written during wake execution by various sources.
Based on command line flags, each logger's output will be directed to
zero or more of `wake`'s own output streams, possibly with additional formatting applied.
The wake codebase and standard libraries often refer to a _logger_ as a `logLevel`.

What's the difference between the different loggers?
Which of wake's own output streams the results are sent to.
This can influence what you see on your console when you run wake.
The logger, in combination with the command line flags you invoke wake with,
controls *what* you see. The logger also controls what it looks like (what color it is).
It also controls which *actual* stream it is going to coming out of the executing `wake` process
(stderr or stdout, or other file descriptors 3-5).
>>>>>>> dcfb187e

`wake` has a number of built in loggers in wake which all start with `log...`.
You can also make your own logger using `mkLogLevel`.
You can use this to customize the color you want it to be shown as (if at all)
and give more fine-grained control over which wake output stream it should go to.


| wake `def`        | Color/Intensity | log level |
|-------------------|-----------------|-----------|
| logDebug          |     Blue        | "debug"   |
| logInfo           |     Dim         | "info"    |
| logEcho           |      N/A        | "echo"    |
| logReport         |    Magenta      | "report"  |
| logWarning        |    Yellow       | "warning" |
| logError          |     Red         | "error"   |
| logNever          |     N/A         | "null"    |
| mkLogLevel "foo" Green |  Green     | "foo"     |
| mkLogLevel "foo"  Bright Green | Bright Green   | "foo"      |

## Directing Logger Output

Based on command line flags and its log level, each logger's output will be directed to
zero or more of wake's outputs streams.
Depending on the logger's color control and command line flags, additional formatting can be applied.

For stdout, the following table should be read top to bottom considering the command line arguments you've passed to wake.
If you match a line in the table, stop!
This is what will appear on the console as you watch wake execute, and what is sent to wake's stdout:


| log level         | "debug"  | "info"  | "echo"  | "report"  | "warning"  | "error"  | "null"  |  "foo" |
|-------------------|----------|---------|---------|-----------|------------|----------|---------|--------|
|--stdout="foo"     |          |         |         |           |            |          |         |    x   |
|--stdout="foo,info" |         |    x    |         |           |            |          |         |    x   |
|--debug            |      x   |    x    |    x    |     x     |      x     |    x     |         |        |
|--verbose          |          |    x    |    x    |     x     |      x     |    x     |         |        |
|--quiet            |          |         |         |           |            |    x     |         |        |
|--no-tty<sup>*</sup>|         |         |    x    |     x     |      x     |    x     |         |        |
|(default)          |          |         |         |     x     |      x     |    x     |         |        |

<sup>*</sup> `--no-tty` also prevents any coloring from being applied.

Unless overridden with `--stderr=...` the *only* thing that ever appears on stderr coming out of wake is logger
outputs with log level "error" (e.g. `logError`) and it always appears there.

The additional command line arguments `--fd:3`, `--fd:4`, `--fd:5` can be used to output to file descriptors 3, 4, 5.
One example shell command would be, for some wake code that had `mkLogLevel "foo"`:

```
wake --fd:3="foo" mywakecode 3>foo.txt
```

These can be concatenated with commas and include the normal log levels, so to capture both `mkLogLevel "foo"` and `logInfo` to a file:

```
wake --fd:3="foo,info" mywakecode 3>foo.txt
```

## What Gets Sent To Loggers

### Job Execution

Every `Job` run by wake tracks its own stdout and stderr,
and when the underlying process prints to stdout or stderr,
it will go to the `Job`-specific stdout and stderr,
not the stdout and stderr of the `wake` process itself.
Every `Job` also has an "echo", which is the command that the job is executing.

When writing your wake code,
you can control which loggers these `Job`-specific stdout, stderr, and echo are sent to.
This will influence whether they appear on the `wake` process's own stdout,
stderr, or other arbitrary file descriptors.
These can be controlled with `setPlanStdout`, `setPlanStderr`, and `setPlanEcho` before you `runJob`.
These default to `logInfo`, `logError`, and `logEcho`, respectively.

Regardless of to which logger you direct the `Job`'s `Stderr`, `Stdout`, and `Echo`,
`wake` will store all the text in its database,
discarding the information about the logger it was destined for at the time it was stored.
It will however know whether it came from the `Job`'s stderr/stdout/echo.


### Other Things that Appear on Wake's Output Streams During Execution

We have already covered the stdout, stderr, and echo of executed `Job`s.

The results of calling `print`/`println` within `wake` code are sent to `logReport` by default.
To send them somewhere else, use `printLevel`, `printlnLevel` instead.

The final output of whatever wake function or expression is called is always directed to
wake's `stdout` unless `--quiet` is set.
This is outside of the logger mechanism, so it is not possible to redirect this within wake
code or with command line flags.

Similarly, the progress bar is always sent to wake's `stdout` unless `--no-tty`
or `--quiet` is set.

## What is Displayed to user on Wake Database Commands

The `--verbose` command line argument has a different functionality when used with data base commands (`--last`, `-o`, `--failed`, etc).

Running `wake <database command> --verbose` will show ALL of stdout and stdin from all `Job`s,
regardless of what logger they were directed to.
Running a database command without `--verbose` will show NO stdout or stdin from any `Job`.
The command executed will always be displayed regardless of command line arguments.

Other things that are observed on stdout from executing wake (the results of `print` or `println`, etc)
are not stored in the database, so will never be revealed with any combination of flags on database commands.<|MERGE_RESOLUTION|>--- conflicted
+++ resolved
@@ -8,8 +8,7 @@
 ## Loggers & Log Levels
 
 Wake has a concept of loggers,
-<<<<<<< HEAD
-to which bytes can be written during wake execution by various sources.
+to which text can be written during wake execution by various sources.
 A logger combines a string log level (e.g. "error", "info", "my_custom_level")
 and a display format (color and intensity).
 There can be multiple loggers with the same log level, though this is
@@ -21,22 +20,8 @@
 |  log level                | `LogLevel.name`                  |
 
 ## Using & Creating Loggers
-=======
-to which text can be written during wake execution by various sources.
-Based on command line flags, each logger's output will be directed to
-zero or more of `wake`'s own output streams, possibly with additional formatting applied.
-The wake codebase and standard libraries often refer to a _logger_ as a `logLevel`.
 
-What's the difference between the different loggers?
-Which of wake's own output streams the results are sent to.
-This can influence what you see on your console when you run wake.
-The logger, in combination with the command line flags you invoke wake with,
-controls *what* you see. The logger also controls what it looks like (what color it is).
-It also controls which *actual* stream it is going to coming out of the executing `wake` process
-(stderr or stdout, or other file descriptors 3-5).
->>>>>>> dcfb187e
-
-`wake` has a number of built in loggers in wake which all start with `log...`.
+`wake` has a number of built in loggers in which all start with `log...`.
 You can also make your own logger using `mkLogLevel`.
 You can use this to customize the color you want it to be shown as (if at all)
 and give more fine-grained control over which wake output stream it should go to.
@@ -56,14 +41,19 @@
 
 ## Directing Logger Output
 
-Based on command line flags and its log level, each logger's output will be directed to
-zero or more of wake's outputs streams.
-Depending on the logger's color control and command line flags, additional formatting can be applied.
+Based on command line flags and its log level,
+each logger's output will be directed to zero or more of wake's outputs streams.
+Depending on the logger's color control and command line flags,
+additional formatting can be applied.
 
-For stdout, the following table should be read top to bottom considering the command line arguments you've passed to wake.
+For `wake`'s own stdout, the logger's color & intensity are used to apply
+additionaly formatting to the output before displaying it.
+
+For understanding which streams will appear on wake's stdout,
+the following table should be read top to bottom considering the command line arguments you've passed to wake.
 If you match a line in the table, stop!
-This is what will appear on the console as you watch wake execute, and what is sent to wake's stdout:
-
+This is what will appear on the console as you watch wake execute,
+i.e. what is sent to ``wake`'s stdout:
 
 | log level         | "debug"  | "info"  | "echo"  | "report"  | "warning"  | "error"  | "null"  |  "foo" |
 |-------------------|----------|---------|---------|-----------|------------|----------|---------|--------|
