/*
 * Copyright 2019 SiFive, Inc.
 *
 * Licensed under the Apache License, Version 2.0 (the "License");
 * you may not use this file except in compliance with the License.
 * You should have received a copy of LICENSE.Apache2 along with
 * this software. If not, you may obtain a copy at
 *
 *    https://www.apache.org/licenses/LICENSE-2.0
 *
 * Unless required by applicable law or agreed to in writing, software
 * distributed under the License is distributed on an "AS IS" BASIS,
 * WITHOUT WARRANTIES OR CONDITIONS OF ANY KIND, either express or implied.
 * See the License for the specific language governing permissions and
 * limitations under the License.
 */

// Open Group Base Specifications Issue 7
#define _XOPEN_SOURCE 700
#define _POSIX_C_SOURCE 200809L

#include <inttypes.h>
#include <stdlib.h>
#include <sys/resource.h>
#include <sys/stat.h>
#include <unistd.h>
#include <wcl/defer.h>
#include <wcl/filepath.h>
#include <wcl/tracing.h>

#include <algorithm>
#include <chrono>
#include <fstream>
#include <iomanip>
#include <iostream>
#include <random>
#include <set>
#include <sstream>

#include "cli_options.h"
#include "describe.h"
#include "dst/bind.h"
#include "dst/expr.h"
#include "dst/todst.h"
#include "job_cache/job_cache.h"
#include "json/json5.h"
#include "markup.h"
#include "optimizer/ssa.h"
#include "parser/cst.h"
#include "parser/parser.h"
#include "parser/syntax.h"
#include "parser/wakefiles.h"
#include "runtime/config.h"
#include "runtime/database.h"
#include "runtime/job.h"
#include "runtime/prim.h"
#include "runtime/profile.h"
#include "runtime/runtime.h"
#include "runtime/sources.h"
#include "runtime/status.h"
#include "runtime/tuple.h"
#include "runtime/value.h"
#include "types/data.h"
#include "types/sums.h"
#include "util/diagnostic.h"
#include "util/execpath.h"
#include "util/file.h"
#include "util/shell.h"
#include "util/term.h"

#ifndef VERSION
#include "version.h"
#endif
#define STRINGIFY(x) #x
#define TOSTRING(x) STRINGIFY(x)
#define VERSION_STR TOSTRING(VERSION)

static CPPFile cppFile(__FILE__);

namespace {

template <class T>
using Set = std::function<bool(const T &)>;

template <class T>
Set<T> from_finite(std::set<T> set) {
  return [s = std::move(set)](const T &member) -> bool { return s.count(member); };
}

template <class T>
Set<T> sintersect(Set<T> a, Set<T> b) {
  return [a = std::move(a), b = std::move(b)](const T &member) -> bool {
    return a(member) && b(member);
  };
}

template <class T>
Set<T> suniversal() {
  return [](const T &member) -> bool { return true; };
}

Set<long> upkeep_intersects(std::unordered_map<long, JobReflection> &captured_jobs,
                            Set<long> current, std::vector<JobReflection> jobs) {
  std::set<long> ids = {};
  for (JobReflection &job : jobs) {
    ids.insert(job.job);
    captured_jobs[job.job] = std::move(job);
  }
  return sintersect(std::move(current), from_finite(std::move(ids)));
}

std::string globish_to_like(const std::string &str) {
  std::string glob = str;
  std::replace(glob.begin(), glob.end(), '*', '%');
  std::replace(glob.begin(), glob.end(), '?', '_');
  return glob;
}

template <class QueryF>
Set<long> apply_inspection_query(std::unordered_map<long, JobReflection> &captured_jobs,
                                 Set<long> current,
                                 const std::vector<std::vector<std::string>> &query, QueryF qf) {
  for (const std::vector<std::string> &and_part : query) {
    std::vector<JobReflection> hits = {};
    for (const std::string &or_part : and_part) {
      std::vector<JobReflection> results = qf(globish_to_like(or_part));
      std::move(results.begin(), results.end(), std::back_inserter(hits));
    }
    current = upkeep_intersects(captured_jobs, std::move(current), std::move(hits));
  }
  return current;
}

DescribePolicy get_describe_policy(const CommandLineOptions &clo) {
  if (clo.timeline) {
    return DescribePolicy::timeline();
  }

  if (clo.simple_timeline) {
    return DescribePolicy::simple_timeline();
  }

  if (clo.simple) {
    return DescribePolicy::simple();
  }

  if (clo.debug) {
    return DescribePolicy::debug();
  }

  if (clo.verbose) {
    return DescribePolicy::verbose();
  }

  if (clo.metadata) {
    return DescribePolicy::metadata();
  }

  if (clo.script) {
    return DescribePolicy::script();
  }

  if (clo.taguri) {
    return DescribePolicy::tag_uri(clo.taguri);
  }

  return DescribePolicy::human();
}

void inspect_database(const CommandLineOptions &clo, Database &db, const std::string &wake_cwd) {
  // tagdag is technically a db inspection, but its very different from the
  // rest, just handle it and exit.
  if (clo.tagdag) {
    JAST json = create_tagdag(db, clo.tagdag);
    std::cout << json << std::endl;
    return;
  }

  std::unordered_map<long, JobReflection> captured_jobs = {};
  Set<long> intersected_job_ids = suniversal<long>();

  if (!clo.job_ids.empty()) {
    intersected_job_ids =
        apply_inspection_query(captured_jobs, std::move(intersected_job_ids), clo.job_ids,
                               [&](auto a) { return db.job_ids_matching(a); });
  }

  if (!clo.input_files.empty()) {
    intersected_job_ids = apply_inspection_query(
        captured_jobs, std::move(intersected_job_ids), clo.input_files,
        [&](auto a) { return db.input_files_matching(wcl::make_canonical(wake_cwd + a)); });
  }

  if (!clo.output_files.empty()) {
    intersected_job_ids = apply_inspection_query(
        captured_jobs, std::move(intersected_job_ids), clo.output_files,
        [&](auto a) { return db.output_files_matching(wcl::make_canonical(wake_cwd + a)); });
  }

  if (!clo.labels.empty()) {
    intersected_job_ids =
        apply_inspection_query(captured_jobs, std::move(intersected_job_ids), clo.labels,
                               [&](auto a) { return db.labels_matching(a); });
  }

  if (!clo.tags.empty()) {
    intersected_job_ids =
        apply_inspection_query(captured_jobs, std::move(intersected_job_ids), clo.tags,
                               [&](auto a) { return db.tags_matching(a); });
  }

  if (clo.last_use) {
    intersected_job_ids =
        upkeep_intersects(captured_jobs, std::move(intersected_job_ids), db.last_use());
  }

  if (clo.last_exe) {
    intersected_job_ids =
        upkeep_intersects(captured_jobs, std::move(intersected_job_ids), db.last_exe());
  }

  if (clo.failed) {
    intersected_job_ids =
        upkeep_intersects(captured_jobs, std::move(intersected_job_ids), db.failed());
  }

  if (clo.canceled) {
    intersected_job_ids =
        upkeep_intersects(captured_jobs, std::move(intersected_job_ids), db.canceled());
  }

  std::vector<JobReflection> intersected_jobs = {};
  for (auto &it : captured_jobs) {
    if (intersected_job_ids(it.first)) {
      intersected_jobs.push_back(std::move(it.second));
    }
  }

  if (intersected_jobs.empty()) {
    std::cerr << "No jobs matched query" << std::endl;
    exit(1);
  }

  std::sort(intersected_jobs.begin(), intersected_jobs.end(),
            [](JobReflection const &lhs, JobReflection const &rhs) { return lhs.job < rhs.job; });

  describe(intersected_jobs, get_describe_policy(clo), db);
}

}  // namespace

void print_help(const char *argv0) {
  // clang-format off
  std::cout << std::endl
    << "Usage: " << argv0 << " [OPTIONS] [target] [target options ...]" << std::endl
    << "Usage in script: #! /usr/bin/env wake [OPTIONS] -:target" << std::endl
    << std::endl
    << "  Flags affecting build execution:" << std::endl
    << "    --jobs=N   -jN     Schedule local jobs for N cores or N% of CPU (default 90%)" << std::endl
    << "    --memory=M -mM     Schedule local jobs for M bytes or M% of RAM (default 90%)" << std::endl
    << "    --check    -c      Rerun all jobs and confirm their output is reproducible"    << std::endl
    << "    --verbose  -v      Report hash progress and result expression types"           << std::endl
    << "    --debug    -d      Report stack frame information for exceptions and closures" << std::endl
    << "    --quiet    -q      Surpress report of launched jobs and final expressions"     << std::endl
    << "    --no-tty           Surpress interactive build progress interface"              << std::endl
    << "    --no-wait          Do not wait to obtain database lock; fail immediately"      << std::endl
    << "    --no-workspace     Do not open a database or scan for sources files"           << std::endl
    << "    --fatal-warnings   Do not execute if there are any warnings"                   << std::endl
    << "    --heap-factor X    Heap-size is X * live data after the last GC (default 4.0)" << std::endl
    << "    --profile-heap     Report memory consumption on every garbage collection"      << std::endl
    << "    --profile     FILE Report runtime breakdown by stack trace to HTML/JSON file"  << std::endl
    << "    --chdir    -C PATH Locate database and default package starting from PATH"     << std::endl
    << "    --in          PKG  Evaluate command-line in package PKG (default is chdir)"    << std::endl
    << "    --exec     -x EXPR Execute expression EXPR instead of a target function"       << std::endl
    << "    --stdout      EXPR Send specified log levels to stdout (FD 1)"                 << std::endl
    << "    --stderr      EXPR Send specified log levels to stderr (FD 2)"                 << std::endl
    << "    --fd:3        EXPR Send specified log levels to FD 3. Same for --fd:4, --fd:5" << std::endl
    << std::endl
    << "  Database commands:" << std::endl
    << "    --init        DIR  Create or replace a wake.db in the specified directory"     << std::endl
    << "    --list-outputs     List all job outputs"                                       << std::endl
    << "    --clean            Delete all job outputs"                                     << std::endl
    << "    --input    -i FILE Capture jobs which read FILE. (repeat for multiple files)"  << std::endl
    << "    --output   -o FILE Capture jobs which wrote FILE. (repeat for multiple files)" << std::endl
    << "    --label       GLOB Capture jobs where label matches GLOB"                      << std::endl
    << "    --job         JOB  Capture the job with the specified job id"                  << std::endl
    << "    --last     -l      See --last-used"                                            << std::endl
    << "    --last-used        Capture all jobs used by last build. Regardless of cache"   << std::endl
    << "    --last-executed    Capture all jobs executed by the last build. Skips cache"   << std::endl
    << "    --failed   -f      Capture jobs which failed last build"                       << std::endl
    << "    --tag      KEY=VAL Capture jobs which are tagged, matching KEY and VAL globs"  << std::endl
<<<<<<< HEAD
    << "    --canceled         Capture jobs which were canceled in the last build"         << std::endl
=======
>>>>>>> 55ee8ff0
    << "    --timeline         Report timeline of captured jobs as HTML"                   << std::endl
    << "    --simple-timeline  Report simplified timeline of captured jobs as HTML"        << std::endl
    << "    --verbose  -v      Report metadata, stdout and stderr of captured jobs"        << std::endl
    << "    --metadata         Report metadata of captured jobs"                           << std::endl
    << "    --debug    -d      Report stack frame of captured jobs"                        << std::endl
    << "    --simple           Report only label, cmdline, and tags of captured jobs"      << std::endl
    << "    --script   -s      Format captured jobs as an executable shell script"         << std::endl
    << std::endl
    << "  Help functions:" << std::endl
    << "    --version          Print the version of wake on standard output"               << std::endl
    << "    --html             Print all wake source files as cross-referenced HTML"       << std::endl
    << "    --globals  -g      Print global symbols made available to all wake files"      << std::endl
    << "    --exports  -e      Print symbols exported by the selected package (see --in)"  << std::endl
    << "    --config           Print the configuration parsed from wakeroot and wakerc"    << std::endl
    << "    --help     -h      Print this help message and exit"                           << std::endl
    << std::endl;
    // debug-db, no-optimize, stop-after-* are secret undocumented options
  // clang-format on
}

DiagnosticReporter *reporter;
class TerminalReporter : public DiagnosticReporter {
 public:
  TerminalReporter() : errors(false), warnings(false) {}
  bool errors;
  bool warnings;

 private:
  std::string last;

  void report(Diagnostic diagnostic) {
    if (diagnostic.getSeverity() == S_ERROR) errors = true;
    if (diagnostic.getSeverity() == S_WARNING) warnings = true;

    if (last != diagnostic.getMessage()) {
      last = diagnostic.getMessage();
      std::cerr << diagnostic.getLocation() << ": ";
      if (diagnostic.getSeverity() == S_WARNING) std::cerr << "(warning) ";
      std::cerr << diagnostic.getMessage() << std::endl;
    }
  }
};

std::string get_date() {
  auto now = std::chrono::system_clock::now();
  auto time = std::chrono::system_clock::to_time_t(now);
  std::stringstream ss;

  ss << std::put_time(std::localtime(&time), "%Y-%m-%d");

  return ss.str();
}

int main(int argc, char **argv) {
  // Make sure we always get core dumps but don't fail
  // if that fails for some reason.
  struct rlimit core_lim;
  getrlimit(RLIMIT_CORE, &core_lim);
  core_lim.rlim_cur = core_lim.rlim_max;
  setrlimit(RLIMIT_CORE, &core_lim);

  // Get the start time for wake
  auto wake_start = std::chrono::steady_clock::now();

  TerminalReporter terminalReporter;
  reporter = &terminalReporter;

  std::string original_command_line = shell_escape(argv[0]);
  for (int i = 1; i < argc; ++i) original_command_line += " " + shell_escape(argv[i]);

  CommandLineOptions clo(argc, argv);

  if (clo.help) {
    print_help(clo.argv[0]);
    return 0;
  }

  if (clo.version) {
    std::cout << "wake " << VERSION_STR << std::endl;
    return 0;
  }

  if (clo.lsp) {
    std::string lsp = wcl::make_canonical(find_execpath() + "/../lib/wake/lsp-wake");
    execl(lsp.c_str(), "lsp-wake", nullptr);
    std::cerr << "exec(" << lsp << "): " << strerror(errno) << std::endl;
    return 1;
  }

  wcl::optional<std::string> validate_msg = clo.validate();
  if (validate_msg) {
    std::cerr << *validate_msg << std::endl;
    return 1;
  }

  clo.tty = term_init(clo.tty);

  double percent = 0.9;

  if (clo.percent_str) {
    char *tail;
    percent = strtod(clo.percent_str, &tail);
    percent /= 100.0;
    if (*tail || percent < 0.01 || percent > 0.99) {
      std::cerr << "Cannot run with " << clo.percent_str << "%  (must be >= 0.01 and <= 0.99)!"
                << std::endl;
      return 1;
    }
  }

  ResourceBudget memory_budget(percent);
  ResourceBudget cpu_budget(percent);

  if (clo.memory_str) {
    if (auto error = ResourceBudget::parse(clo.memory_str, memory_budget)) {
      std::cerr << "Option '-m" << clo.memory_str << "' is illegal; " << error << std::endl;
      return 1;
    }
  }

  if (clo.jobs_str) {
    if (auto error = ResourceBudget::parse(clo.jobs_str, cpu_budget)) {
      std::cerr << "Option '-j" << clo.jobs_str << "' is illegal; " << error << std::endl;
      return 1;
    }
  }

  double heap_factor = 4.0;
  if (clo.heapf) {
    char *tail;
    heap_factor = strtod(clo.heapf, &tail);
    if (*tail || heap_factor < 1.1) {
      std::cerr << "Cannot run with " << clo.heapf << " heap-factor (must be >= 1.1)!" << std::endl;
      return 1;
    }
  }

  // Change directory to the location of the invoked script
  // and execute the specified target function
  if (clo.shebang) {
    clo.chdir = clo.argv[1];
    clo.argv[1] = clo.shebang;
  }

<<<<<<< HEAD
  bool is_db_inspection =
      !clo.job_ids.empty() || !clo.output_files.empty() || !clo.input_files.empty() ||
      !clo.labels.empty() || !clo.tags.empty() || clo.last_use || clo.last_exe || clo.failed ||
      clo.tagdag || clo.timeline || clo.taguri || clo.simple || clo.simple_timeline || clo.canceled;
=======
  bool is_db_inspection = !clo.job_ids.empty() || !clo.output_files.empty() ||
                          !clo.input_files.empty() || !clo.labels.empty() || !clo.tags.empty() ||
                          clo.last_use || clo.last_exe || clo.failed || clo.tagdag ||
                          clo.timeline || clo.taguri || clo.simple || clo.simple_timeline;
>>>>>>> 55ee8ff0
  // Arguments are forbidden with these options
  bool noargs =
      is_db_inspection || clo.init || clo.html || clo.global || clo.exports || clo.api || clo.exec;
  bool targets = clo.argc == 1 && !noargs;
  bool notype = clo.init || is_db_inspection || clo.parse;
  bool noexecute = notype || clo.html || clo.tcheck || clo.dumpssa || clo.global || clo.exports ||
                   clo.api || targets;

  if (noargs && clo.argc > 1) {
    std::cerr << "Unexpected positional arguments on the command-line!" << std::endl;
    std::cerr << "   ";
    for (int i = 1; i < clo.argc; i++) {
      std::cerr << " '" << clo.argv[i] << "'";
    }
    std::cerr << std::endl;
    return 1;
  }

  // wake_cwd is the path where wake was invoked, relative to the workspace root (may have leading
  // ../) src_dir is the chdir path (-C) used to select the default package, relative to the
  // workspace root (always a subdir)
  std::string wake_cwd, src_dir;  // form: "" | .+/
  if (clo.init) {
    if (!make_workspace(clo.init)) {
      std::cerr << "Unable to initialize a workspace in " << clo.init << std::endl;
      return 1;
    }
    return 0;
  }

  if (clo.workspace && !chdir_workspace(clo.chdir, wake_cwd, src_dir)) {
    std::cerr << "Unable to locate wake.db in any parent directory." << std::endl;
    return 1;
  }

  // Initialize Wake logging subsystem

  // Log all events to wake.log
  auto res = JsonSubscriber::fd_t::open("wake.log");
  if (!res) {
    std::cerr << "Unable to init logging: wake.log failed to open: " << strerror(res.error())
              << std::endl;
    return 1;
  }
  wcl::log::subscribe(std::make_unique<JsonSubscriber>(std::move(*res)));

  // Log urgent events to cerr
  auto cerr_subscriber = std::make_unique<wcl::log::SimpleFormatSubscriber>(std::cerr.rdbuf());
  auto filter_subscriber = std::make_unique<wcl::log::FilterSubscriber>(
      std::move(cerr_subscriber), [](const auto &e) { return e.get(wcl::log::URGENT) != nullptr; });
  wcl::log::subscribe(std::move(filter_subscriber));

  wcl::log::info("Initialized logging")();

  // Now check for any flags that override config options
  WakeConfigOverrides config_override;
  if (clo.label_filter) {
    config_override.label_filter = wcl::some(wcl::make_some<std::string>(clo.label_filter));
  }
  if (clo.log_header) {
    config_override.log_header = wcl::make_some<std::string>(clo.log_header);
  }
  if (clo.user_config) {
    config_override.user_config = wcl::make_some<std::string>(clo.user_config);
  }
  config_override.log_header_source_width = clo.log_header_source_width;
  config_override.log_header_align = clo.log_header_align;
  config_override.cache_miss_on_failure = clo.cache_miss_on_failure;

  if (!WakeConfig::init(".wakeroot", config_override)) {
    return 1;
  }

  if (clo.config) {
    std::cout << *WakeConfig::get();
    return 0;
  }

  // Bulk logging
  std::string bulk_dir = WakeConfig::get()->bulk_logging_dir;
  if (!bulk_dir.empty()) {
    std::string pid = std::to_string(getpid());
    char buf[512];
    if (gethostname(buf, sizeof(buf)) != 0) {
      std::cerr << "Unable to init bulk logging: gethostname(): " << strerror(errno) << std::endl;
      return 1;
    }
    std::string hostname = buf;
    std::string bulk_log_file_path =
        wcl::join_paths(bulk_dir, hostname + "-" + pid + "-" + get_date() + "-wake.log");
    auto bulk_log_file_res = JsonSubscriber::fd_t::open(bulk_log_file_path.c_str());
    if (!bulk_log_file_res) {
      std::cerr << "Unable to init bulk logging: " << bulk_log_file_path
                << " failed to open: " << strerror(bulk_log_file_res.error()) << std::endl;
      return 1;
    }
    wcl::log::subscribe(std::make_unique<JsonSubscriber>(std::move(*bulk_log_file_res)));
  }

  // if specified, check that .wakeroot is compatible with the wake version
  if (WakeConfig::get()->version != "") {
    std::string version_check =
        check_version(clo.workspace, WakeConfig::get()->version.c_str(), VERSION_STR);
    if (!version_check.empty()) {
      std::cerr << ".wakeroot: " << version_check << std::endl;
      return 1;
    }
  }

  Database db(clo.debugdb);
  std::string fail = db.open(clo.wait, !clo.workspace, clo.tty);
  if (!fail.empty()) {
    std::cerr << "Failed to open wake.db: " << fail << std::endl;
    return 1;
  }

  // Open the job-cache if it exists
  std::unique_ptr<job_cache::Cache> cache;
  const char *job_cache_dir = getenv("WAKE_LOCAL_JOB_CACHE");
  // TODO: construct an eviction config from the config
  if (job_cache_dir != nullptr) {
    cache = std::make_unique<job_cache::Cache>(
        job_cache_dir, WakeConfig::get()->bulk_logging_dir, WakeConfig::get()->eviction_config,
        WakeConfig::get()->timeout_config, WakeConfig::get()->cache_miss_on_failure);
    set_job_cache(cache.get());
  }

  // If the user asked to list all files we *would* clean.
  // This is the same as asking for all output files.
  if (clo.list_outputs) {
    // Find all the file we would need to delete.
    auto files = db.get_outputs();

    // print them all out
    for (const auto &file : files) {
      std::cout << file << std::endl;
    }

    return 0;
  }

  // If the user asked us to clean the local build, do so.
  if (clo.clean) {
    // Clean up the database of unwanted info. Jobs must
    // be cleared before outputs are removed to avoid foreign key
    // constraint issues.
    auto paths = db.clear_jobs();

    // Sort them so that child directories come before parent directories
    std::sort(paths.begin(), paths.end(), [&](const std::string &a, const std::string &b) -> bool {
      return a.size() > b.size();
    });

    // Delete all the files
    for (const auto &path : paths) {
      // Don't delete the root directory
      // - Certain writes will create the parent dir "." which shouldn't be deleted
      if (path == ".") {
        continue;
      }

      // First we try to unlink the file
      if (unlink(path.c_str()) == -1) {
#if defined(__linux__)
        bool is_dir = (errno == EISDIR);
#else
        bool is_dir = (errno == EPERM || errno == EACCES);
#endif

        // If it was actually a directory we remove it instead
        if (is_dir) {
          if (rmdir(path.c_str()) == -1) {
            if (errno == ENOTEMPTY) continue;
            std::cerr << "error: rmdir(" << path << "): " << strerror(errno) << std::endl;
            return 1;
          }
          continue;
        }

        // If the entry doesn't exist then nothing to delete
        if (errno == ENOENT) continue;

        // If it wasn't a directory then we fail
        std::cerr << "error: unlink(" << path << "): " << strerror(errno) << std::endl;
        return 1;
      }
    }

    // Since the log is append only, we should clean it up from time to time.
    // TODO: this is just "unlink_no_fail". Those functions should be moved to
    // a more generic library
    if (unlink("wake.log") < 0 && errno != ENOENT) {
      wcl::log::error("unlink(wake.log): %s", strerror(errno)).urgent()();
      return 1;
    }

    return 0;
  }

  // seed the keyed hash function
  {
    std::random_device rd;
    std::uniform_int_distribution<uint64_t> dist;
    sip_key[0] = dist(rd);
    sip_key[1] = dist(rd);
    db.entropy(&sip_key[0], 2);
  }

  if (is_db_inspection) {
    inspect_database(clo, db, wake_cwd);
    return 0;
  }

  FILE *user_warn = stdout;
  wcl::opt_defer user_warn_defer;
  if (clo.quiet) {
    user_warn = fopen("/dev/null", "w");
    user_warn_defer = wcl::make_opt_defer([&]() { fclose(user_warn); });
  }

  bool enumok = true;
  std::string libdir = wcl::make_canonical(find_execpath() + "/../share/wake/lib");
  std::vector<std::string> wakefilenames;
  {
    auto start = std::chrono::steady_clock::now();
    wakefilenames = find_all_wakefiles(enumok, clo.workspace, clo.verbose, libdir, ".", user_warn);
    auto stop = std::chrono::steady_clock::now();
    auto duration = std::chrono::duration_cast<std::chrono::duration<double>>(stop - start).count();
    wcl::log::info("Find all wakefiles took %f seconds", duration)();
  }

  if (!enumok) {
    if (clo.verbose) std::cerr << "Workspace wake file enumeration failed" << std::endl;
    // Try to run the build anyway; if wake files are missing, it will fail later
    // The unreadable location might be irrelevant to the build
  }

  Profile tree;
  Runtime runtime(clo.profile ? &tree : nullptr, clo.profileh, heap_factor);
  bool sources = false;
  {
    auto start = std::chrono::steady_clock::now();
    sources = find_all_sources(runtime, clo.workspace);
    auto stop = std::chrono::steady_clock::now();
    auto duration = std::chrono::duration_cast<std::chrono::duration<double>>(stop - start).count();
    wcl::log::info("Find all sources took %f seconds", duration)();
  }

  if (!sources) {
    if (clo.verbose) std::cerr << "Source file enumeration failed" << std::endl;
    // Try to run the build anyway; if sources are missing, it will fail later
    // The unreadable location might be irrelevant to the build
  }

  // Select a default package
  int longest_src_dir = -1;
  bool warned_conflict = false;

  // Read all wake build files
  bool ok = true;
  Scope::debug = clo.debug;
  std::unique_ptr<Top> top(new Top);
  std::vector<ExternalFile> wakefiles;
  wakefiles.reserve(wakefilenames.size());

  {
    // While the slow cache alert is helpful, its also flakey.
    // In order to support automated flows better we only emit it when
    // a terminal is being used, which is a good indicator of a human
    // using wake rather than an automated flow.
    bool is_stdout_tty = isatty(1);
    bool alerted_slow_cache = false;

    auto start = std::chrono::steady_clock::now();

    for (size_t i = 0; i < wakefilenames.size(); i++) {
      auto &wakefile = wakefilenames[i];

      auto now = std::chrono::steady_clock::now();
      if (!clo.quiet && is_stdout_tty &&
          std::chrono::duration_cast<std::chrono::milliseconds>(now - wake_start).count() > 1000) {
        std::cout << "Scanning " << i + 1 << "/" << wakefilenames.size() << " wake files.\r"
                  << std::flush;
        wake_start = now;
        alerted_slow_cache = true;
      }

      if (clo.verbose && clo.debug) std::cerr << "Parsing " << wakefile << std::endl;

      wakefiles.emplace_back(terminalReporter, wakefile.c_str());
      FileContent &file = wakefiles.back();
      CST cst(file, terminalReporter);
      auto package = dst_top(cst.root(), *top);

      // Does this file inform our choice of a default package?
      size_t slash = wakefile.find_last_of('/');
      std::string dir(wakefile, 0, slash == std::string::npos ? 0 : (slash + 1));  // "" | .+/
      if (src_dir.compare(0, dir.size(), dir) == 0) {  // dir = prefix or parent of src_dir?
        int dirlen = dir.size();
        if (dirlen > longest_src_dir) {
          longest_src_dir = dirlen;
          top->def_package = package;
          warned_conflict = false;
        } else if (dirlen == longest_src_dir) {
          if (top->def_package != package && !warned_conflict) {
            std::cerr << "Directory " << (dir.empty() ? "." : dir.c_str())
                      << " has wakefiles with both package '" << top->def_package << "' and '"
                      << package << "'. This prevents default package selection;"
                      << " defaulting to no package." << std::endl;
            top->def_package = nullptr;
            warned_conflict = true;
          }
        }
      }
    }

    auto stop = std::chrono::steady_clock::now();
    auto duration = std::chrono::duration_cast<std::chrono::duration<double>>(stop - start).count();
    wcl::log::info("Scanning wake files took %f seconds", duration)();

    if (!clo.quiet && alerted_slow_cache && is_stdout_tty) {
      std::cout << "Scanning " << wakefilenames.size() << "/" << wakefilenames.size()
                << " wake files.\r" << std::endl;
    }
  }

  if (clo.in) {
    auto it = top->packages.find(clo.in);
    if (it == top->packages.end()) {
      std::cerr << "Package '" << clo.in << "' selected by --in does not exist!" << std::endl;
      ok = false;
    } else {
      top->def_package = clo.in;
    }
  }

  // No wake files in the path from workspace to the current directory
  if (!top->def_package) top->def_package = "nothing";
  std::string export_package = top->def_package;

  if (!flatten_exports(*top)) ok = false;

  std::vector<std::pair<std::string, std::string>> defs;
  std::set<std::string> types;

  if (targets) {
    auto it = top->packages.find(top->def_package);
    if (it != top->packages.end()) {
      for (auto &e : it->second->exports.defs) defs.emplace_back(e.first, e.second.qualified);
    }
    if (defs.empty()) {
      ok = false;
      std::cerr << "No targets were found to recommend for use on the command-line." << std::endl
                << std::endl
                << "Potential solutions include:" << std::endl
                << "  cd project-directory; wake # lists targets for current directory" << std::endl
                << "  wake --in project          # lists targets for a specific project"
                << std::endl
                << std::endl
                << "If you are a developer, you should also consider adding:" << std::endl
                << "  export target build string_list = ... # to your wake build scripts"
                << std::endl
                << std::endl;
    }
  }

  if (clo.global) {
    for (auto &g : top->globals.defs) defs.emplace_back(g.first, g.second.qualified);
    for (auto &t : top->globals.topics)
      defs.emplace_back("topic " + t.first, "topic " + t.second.qualified);
    for (auto &t : top->globals.types) types.insert(t.first);
  }

  if (clo.exports || clo.api) {
    auto it = top->packages.find(top->def_package);
    if (it != top->packages.end()) {
      for (auto &e : it->second->exports.defs) defs.emplace_back(e.first, e.second.qualified);
      for (auto &t : it->second->exports.topics)
        defs.emplace_back("topic " + t.first, "topic " + t.second.qualified);
      for (auto &t : it->second->exports.types) types.insert(t.first);
    }
  }

  char *none = nullptr;
  char **cmdline = &none;
  std::string command;

  if (clo.exec) {
    command = clo.exec;
  } else if (clo.argc > 1) {
    command = clo.argv[1];
    cmdline = clo.argv + 2;
  }

  ExprParser cmdExpr(command);
  if (clo.exec) {
    top->body = cmdExpr.expr(terminalReporter);
  } else if (clo.argc > 1) {
    top->body =
        std::unique_ptr<Expr>(new App(FRAGMENT_CPP_LINE, cmdExpr.expr(terminalReporter).release(),
                                      new Prim(FRAGMENT_CPP_LINE, "cmdline")));
  } else {
    top->body = std::unique_ptr<Expr>(new VarRef(FRAGMENT_CPP_LINE, "Nil@wake"));
  }

  TypeVar type = top->body->typeVar;

  if (clo.parse) top->format(std::cout, 0);
  if (notype) return (ok && !terminalReporter.errors) ? 0 : 1;

  /* Setup logging streams */

  if (clo.tty) {
    if (noexecute && !clo.fd1) clo.fd1 = "error";
    if (clo.debug && !clo.fd1) clo.fd1 = "debug,info,echo,interactive,report,warning,error";
    if (clo.verbose && !clo.fd1) clo.fd1 = "info,echo,interactive,report,warning,error";
    if (clo.quiet && !clo.fd1) clo.fd1 = "error";
    if (!clo.fd1) clo.fd1 = "interactive,report,warning,error";
    if (!clo.fd2) clo.fd2 = "error";
  } else {
    if (noexecute && !clo.fd1) clo.fd1 = "error";
    if (clo.debug && !clo.fd1) clo.fd1 = "debug,info,echo,report,warning,error";
    if (clo.verbose && !clo.fd1) clo.fd1 = "info,echo,report,warning,error";
    if (clo.quiet && !clo.fd1) clo.fd1 = "error";
    if (!clo.fd1) clo.fd1 = "report,warning,error";
    if (!clo.fd2) clo.fd2 = "error";
  }

  status_set_bulk_fd(1, clo.fd1);
  status_set_bulk_fd(2, clo.fd2);
  status_set_bulk_fd(3, clo.fd3);
  status_set_bulk_fd(4, clo.fd4);
  status_set_bulk_fd(5, clo.fd5);

  /* Primitives */
  JobTable jobtable(&db, memory_budget, cpu_budget, clo.debug, clo.verbose, clo.quiet, clo.check,
                    !clo.tty);
  StringInfo info(clo.verbose, clo.debug, clo.quiet, VERSION_STR, wcl::make_canonical(wake_cwd),
                  cmdline);
  PrimMap pmap = prim_register_all(&info, &jobtable);

  bool isTreeBuilt = true;
  std::unique_ptr<Expr> root = bind_refs(std::move(top), pmap, isTreeBuilt);
  if (!isTreeBuilt) ok = false;

  sums_ok();

  if (clo.tcheck) std::cout << root.get();

  if (!ok || terminalReporter.errors || (clo.fwarning && terminalReporter.warnings)) {
    std::cerr << ">>> Aborting without execution <<<" << std::endl;
    return 1;
  }

  if (clo.html) markup_html(libdir, std::cout, root.get());

  if (clo.api) {
    std::vector<std::string> mixed(types.begin(), types.end());
    std::cout << "package " << clo.api << std::endl;
    format_reexports(std::cout, export_package.c_str(), "type", mixed);
  } else if (!types.empty()) {
    std::cout << "types";
    for (auto &t : types) {
      std::cout << " ";
      if (t.compare(0, 7, "binary ") == 0) {
        std::cout << t.c_str() + 7;
      } else if (t.compare(0, 6, "unary ") == 0) {
        std::cout << t.c_str() + 6;
      } else {
        std::cout << t.c_str();
      }
    }
    std::cout << std::endl;
  }

  if (targets) std::cout << "Available wake targets:" << std::endl;

  if (clo.api) {
    std::vector<std::string> def, topic;
    for (auto &d : defs) {
      if (d.first.compare(0, 6, "topic ") == 0) {
        topic.emplace_back(d.first.substr(6));
      } else {
        def.emplace_back(d.first);
      }
    }
    format_reexports(std::cout, export_package.c_str(), "def", def);
    format_reexports(std::cout, export_package.c_str(), "topic", topic);
  } else {
    for (auto &g : defs) {
      Expr *e = root.get();
      while (e && e->type == &DefBinding::type) {
        DefBinding *d = static_cast<DefBinding *>(e);
        e = d->body.get();
        auto i = d->order.find(g.second);
        if (i != d->order.end()) {
          int idx = i->second.index;
          Expr *v =
              idx < (int)d->val.size() ? d->val[idx].get() : d->fun[idx - d->val.size()].get();
          if (targets) {
            TypeVar clone;
            v->typeVar.clone(clone);
            TypeVar fn1(FN, 2);
            TypeVar fn2(FN, 2);
            TypeVar list;
            Data::typeList.clone(list);
            fn1[0].unify(list);
            list[0].unify(Data::typeString);
            if (!clone.tryUnify(fn1)) continue;    // must accept List String
            if (clone[1].tryUnify(fn2)) continue;  // and not return a function
            std::cout << "  " << g.first << std::endl;
          } else {
            std::cout << g.first << ": ";
            v->typeVar.format(std::cout, v->typeVar);
            std::cout << " = <" << v->fragment.location() << ">" << std::endl;
          }
        }
      }
    }
  }

  // Convert AST to optimized SSA
  std::unique_ptr<Term> ssa = Term::fromExpr(std::move(root), runtime);
  if (clo.optim) ssa = Term::optimize(std::move(ssa), runtime);

  // Upon request, dump out the SSA
  if (clo.dumpssa) {
    TermFormat format;
    ssa->format(std::cout, format);
  }

  // Implement scope
  ssa = Term::scope(std::move(ssa), runtime);

  // Exit without execution for these arguments
  if (noexecute) return 0;

  db.prepare(original_command_line);
  runtime.init(static_cast<RFun *>(ssa.get()));

  // Flush buffered IO before we enter the main loop (which uses unbuffered IO exclusively)
  std::cout << std::flush;
  std::cerr << std::flush;
  fflush(stdout);
  fflush(stderr);

  runtime.abort = false;

  status_init();
  do {
    runtime.run();
  } while (!runtime.abort && jobtable.wait(runtime));
  status_finish();

  runtime.heap.report();
  tree.report(clo.profile, command);

  bool pass = true;
  if (runtime.abort) {
    dont_report_future_targets();
    pass = false;
  } else if (JobTable::exit_now()) {
    dont_report_future_targets();
    std::cerr << "Early termination requested" << std::endl;
    pass = false;
  } else {
    HeapObject *v = runtime.output.get();
    if (!v) {
      pass = false;
    } else if (Record *r = dynamic_cast<Record *>(v)) {
      if (r->cons->ast.name == "Fail") pass = false;
    }
    std::ostream &os = pass ? (std::cout) : (std::cerr);
    if (clo.verbose) {
      os << command << ": ";
      type.format(os, type);
      os << " = ";
    }
    if (!clo.quiet || !pass) {
      HeapObject::format(os, v, clo.debug, clo.verbose ? 0 : -1);
      os << std::endl;
    }
  }

  db.clean();
  return pass ? 0 : 1;
}<|MERGE_RESOLUTION|>--- conflicted
+++ resolved
@@ -289,10 +289,7 @@
     << "    --last-executed    Capture all jobs executed by the last build. Skips cache"   << std::endl
     << "    --failed   -f      Capture jobs which failed last build"                       << std::endl
     << "    --tag      KEY=VAL Capture jobs which are tagged, matching KEY and VAL globs"  << std::endl
-<<<<<<< HEAD
     << "    --canceled         Capture jobs which were canceled in the last build"         << std::endl
-=======
->>>>>>> 55ee8ff0
     << "    --timeline         Report timeline of captured jobs as HTML"                   << std::endl
     << "    --simple-timeline  Report simplified timeline of captured jobs as HTML"        << std::endl
     << "    --verbose  -v      Report metadata, stdout and stderr of captured jobs"        << std::endl
@@ -437,17 +434,11 @@
     clo.argv[1] = clo.shebang;
   }
 
-<<<<<<< HEAD
   bool is_db_inspection =
       !clo.job_ids.empty() || !clo.output_files.empty() || !clo.input_files.empty() ||
       !clo.labels.empty() || !clo.tags.empty() || clo.last_use || clo.last_exe || clo.failed ||
       clo.tagdag || clo.timeline || clo.taguri || clo.simple || clo.simple_timeline || clo.canceled;
-=======
-  bool is_db_inspection = !clo.job_ids.empty() || !clo.output_files.empty() ||
-                          !clo.input_files.empty() || !clo.labels.empty() || !clo.tags.empty() ||
-                          clo.last_use || clo.last_exe || clo.failed || clo.tagdag ||
-                          clo.timeline || clo.taguri || clo.simple || clo.simple_timeline;
->>>>>>> 55ee8ff0
+
   // Arguments are forbidden with these options
   bool noargs =
       is_db_inspection || clo.init || clo.html || clo.global || clo.exports || clo.api || clo.exec;
