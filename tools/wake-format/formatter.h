--- conflicted
+++ resolved
@@ -118,10 +118,10 @@
 }
 
 inline size_t curr_width(wcl::doc_builder& builder, ctx_t ctx) {
-  if (builder.has_newline()) {
-    return builder.last_width();
-  }
-  return builder.last_width() + ctx.width;
+  if (builder->has_newline()) {
+    return builder->last_width();
+  }
+  return builder->last_width() + ctx->last_width();
 }
 
 class IsWSNLCPredicate {
@@ -276,14 +276,9 @@
 
   NestAction(FMT formatter) : formatter(formatter) {}
 
-<<<<<<< HEAD
-  ALWAYS_INLINE void run(wcl::doc_builder& builder, ctx_t ctx, CSTElement& node) {
-    builder.append(formatter.compose(ctx.nest().sub(builder), node));
-=======
-  ALWAYS_INLINE void run(wcl::doc_builder& builder, ctx_t ctx, CSTElement& node,
-                         const token_traits_map_t& traits) {
-    builder.append(formatter.compose(ctx.sub(builder).nest(), node, traits));
->>>>>>> eba5db59
+  ALWAYS_INLINE void run(wcl::doc_builder& builder, ctx_t ctx, CSTElement& node,
+                         const token_traits_map_t& traits) {
+    builder.append(formatter.compose(ctx.nest().sub(builder), node, traits));
   }
 };
 
@@ -400,17 +395,8 @@
   bool operator()(wcl::doc_builder& builder, ctx_t ctx, CSTElement& node,
                   const token_traits_map_t& traits) {
     CSTElement copy = node;
-<<<<<<< HEAD
-    wcl::doc doc = formatter.compose(ctx.sub(builder), copy);
-    if (builder->has_newline()) {
-      return builder->last_width() + doc->first_width() <= 100;
-    } else {
-      return builder->last_width() + doc->first_width() + ctx->last_width() <= 100;
-    }
-=======
     wcl::doc doc = formatter.compose(ctx.sub(builder), copy, traits);
-    return curr_width(builder, ctx) + doc.first_width() <= MAX_COLUMN_WIDTH;
->>>>>>> eba5db59
+    return curr_width(builder, ctx) + doc->first_width() <= MAX_COLUMN_WIDTH;
   }
 };
 
